// +build linux,unit

// Copyright 2014-2018 Amazon.com, Inc. or its affiliates. All Rights Reserved.
//
// Licensed under the Apache License, Version 2.0 (the "License"). You may
// not use this file except in compliance with the License. A copy of the
// License is located at
//
//	http://aws.amazon.com/apache2.0/
//
// or in the "license" file accompanying this file. This file is distributed
// on an "AS IS" BASIS, WITHOUT WARRANTIES OR CONDITIONS OF ANY KIND, either
// express or implied. See the License for the specific language governing
// permissions and limitations under the License.

package engine

import (
	"context"
	"errors"
	"sync"
	"testing"

	"github.com/aws/amazon-ecs-agent/agent/statemanager/mocks"
	"github.com/aws/amazon-ecs-agent/agent/taskresource"
	"github.com/aws/amazon-ecs-agent/agent/taskresource/cgroup"
	resourcestatus "github.com/aws/amazon-ecs-agent/agent/taskresource/status"
	"github.com/golang/mock/gomock"

	apitask "github.com/aws/amazon-ecs-agent/agent/api/task"
	apitaskstatus "github.com/aws/amazon-ecs-agent/agent/api/task/status"
	"github.com/stretchr/testify/assert"
)

// These tests use cgroup resource, which is linux specific.
// generic resource's(eg.volume) tests should be added to common test file.
func TestHandleResourceStateChangeAndSave(t *testing.T) {
	testCases := []struct {
		Name               string
		KnownStatus        resourcestatus.ResourceStatus
		DesiredKnownStatus resourcestatus.ResourceStatus
		Err                error
<<<<<<< HEAD
		ChangedKnownStatus resourcestatus.ResourceStatus
		TaskDesiredStatus  apitask.TaskStatus
=======
		ChangedKnownStatus taskresource.ResourceStatus
		TaskDesiredStatus  apitaskstatus.TaskStatus
>>>>>>> 93367af6
	}{
		{
			Name:               "error while steady state transition",
			KnownStatus:        resourcestatus.ResourceStatus(cgroup.CgroupStatusNone),
			DesiredKnownStatus: resourcestatus.ResourceStatus(cgroup.CgroupCreated),
			Err:                errors.New("transition error"),
<<<<<<< HEAD
			ChangedKnownStatus: resourcestatus.ResourceStatus(cgroup.CgroupStatusNone),
			TaskDesiredStatus:  apitask.TaskStopped,
=======
			ChangedKnownStatus: taskresource.ResourceStatus(cgroup.CgroupStatusNone),
			TaskDesiredStatus:  apitaskstatus.TaskStopped,
>>>>>>> 93367af6
		},
		{
			Name:               "steady state transition",
			KnownStatus:        resourcestatus.ResourceStatus(cgroup.CgroupStatusNone),
			DesiredKnownStatus: resourcestatus.ResourceStatus(cgroup.CgroupCreated),
			Err:                nil,
<<<<<<< HEAD
			ChangedKnownStatus: resourcestatus.ResourceStatus(cgroup.CgroupCreated),
			TaskDesiredStatus:  apitask.TaskRunning,
=======
			ChangedKnownStatus: taskresource.ResourceStatus(cgroup.CgroupCreated),
			TaskDesiredStatus:  apitaskstatus.TaskRunning,
>>>>>>> 93367af6
		},
	}
	for _, tc := range testCases {
		t.Run(tc.Name, func(t *testing.T) {
			ctrl := gomock.NewController(t)
			defer ctrl.Finish()
			mockSaver := mock_statemanager.NewMockStateManager(ctrl)
			res := &cgroup.CgroupResource{}
			res.SetKnownStatus(tc.KnownStatus)
			mtask := managedTask{
				Task: &apitask.Task{
					Arn:                 "task1",
					ResourcesMapUnsafe:  make(map[string][]taskresource.TaskResource),
					DesiredStatusUnsafe: apitaskstatus.TaskRunning,
				},
				engine: &DockerTaskEngine{},
			}
			mtask.AddResource("cgroup", res)
			mtask.engine.SetSaver(mockSaver)
			gomock.InOrder(
				mockSaver.EXPECT().Save(),
			)
			mtask.handleResourceStateChange(resourceStateChange{
				res, tc.DesiredKnownStatus, tc.Err,
			})
			assert.Equal(t, tc.ChangedKnownStatus, res.GetKnownStatus())
			assert.Equal(t, tc.TaskDesiredStatus, mtask.GetDesiredStatus())
		})
	}
}

func TestHandleResourceStateChangeNoSave(t *testing.T) {
	testCases := []struct {
		Name               string
		KnownStatus        resourcestatus.ResourceStatus
		DesiredKnownStatus resourcestatus.ResourceStatus
		Err                error
<<<<<<< HEAD
		ChangedKnownStatus resourcestatus.ResourceStatus
		TaskDesiredStatus  apitask.TaskStatus
=======
		ChangedKnownStatus taskresource.ResourceStatus
		TaskDesiredStatus  apitaskstatus.TaskStatus
>>>>>>> 93367af6
	}{
		{
			Name:               "steady state transition already done",
			KnownStatus:        resourcestatus.ResourceStatus(cgroup.CgroupCreated),
			DesiredKnownStatus: resourcestatus.ResourceStatus(cgroup.CgroupCreated),
			Err:                nil,
<<<<<<< HEAD
			ChangedKnownStatus: resourcestatus.ResourceStatus(cgroup.CgroupCreated),
			TaskDesiredStatus:  apitask.TaskRunning,
=======
			ChangedKnownStatus: taskresource.ResourceStatus(cgroup.CgroupCreated),
			TaskDesiredStatus:  apitaskstatus.TaskRunning,
>>>>>>> 93367af6
		},
		{
			Name:               "transition state less than known status",
			DesiredKnownStatus: resourcestatus.ResourceStatus(cgroup.CgroupStatusNone),
			Err:                nil,
<<<<<<< HEAD
			KnownStatus:        resourcestatus.ResourceStatus(cgroup.CgroupCreated),
			ChangedKnownStatus: resourcestatus.ResourceStatus(cgroup.CgroupCreated),
			TaskDesiredStatus:  apitask.TaskRunning,
=======
			KnownStatus:        taskresource.ResourceStatus(cgroup.CgroupCreated),
			ChangedKnownStatus: taskresource.ResourceStatus(cgroup.CgroupCreated),
			TaskDesiredStatus:  apitaskstatus.TaskRunning,
>>>>>>> 93367af6
		},
	}
	for _, tc := range testCases {
		t.Run(tc.Name, func(t *testing.T) {
			res := &cgroup.CgroupResource{}
			res.SetKnownStatus(tc.KnownStatus)
			mtask := managedTask{
				Task: &apitask.Task{
					Arn:                 "task1",
					ResourcesMapUnsafe:  make(map[string][]taskresource.TaskResource),
					DesiredStatusUnsafe: apitaskstatus.TaskRunning,
				},
			}
			mtask.AddResource("cgroup", res)
			mtask.handleResourceStateChange(resourceStateChange{
				res, tc.DesiredKnownStatus, tc.Err,
			})
			assert.Equal(t, tc.ChangedKnownStatus, res.GetKnownStatus())
			assert.Equal(t, tc.TaskDesiredStatus, mtask.GetDesiredStatus())
		})
	}
}

func TestResourceNextState(t *testing.T) {
	testCases := []struct {
		Name             string
		ResKnownStatus   resourcestatus.ResourceStatus
		ResDesiredStatus resourcestatus.ResourceStatus
		NextState        resourcestatus.ResourceStatus
		ActionRequired   bool
	}{
		{
			Name:             "next state happy path",
			ResKnownStatus:   resourcestatus.ResourceStatus(cgroup.CgroupStatusNone),
			ResDesiredStatus: resourcestatus.ResourceStatus(cgroup.CgroupCreated),
			NextState:        resourcestatus.ResourceStatus(cgroup.CgroupCreated),
			ActionRequired:   true,
		},
		{
			Name:             "desired terminal",
			ResKnownStatus:   resourcestatus.ResourceStatus(cgroup.CgroupStatusNone),
			ResDesiredStatus: resourcestatus.ResourceStatus(cgroup.CgroupRemoved),
			NextState:        resourcestatus.ResourceStatus(cgroup.CgroupRemoved),
			ActionRequired:   false,
		},
	}
	for _, tc := range testCases {
		t.Run(tc.Name, func(t *testing.T) {
			res := cgroup.CgroupResource{}
			res.SetKnownStatus(tc.ResKnownStatus)
			res.SetDesiredStatus(tc.ResDesiredStatus)
			mtask := managedTask{
				Task: &apitask.Task{},
			}
			transition := mtask.resourceNextState(&res)
			assert.Equal(t, tc.NextState, transition.nextState)
			assert.Equal(t, tc.ActionRequired, transition.actionRequired)
		})
	}
}

func TestStartResourceTransitionsHappyPath(t *testing.T) {
	testCases := []struct {
		Name             string
		ResKnownStatus   resourcestatus.ResourceStatus
		ResDesiredStatus resourcestatus.ResourceStatus
		TransitionStatus resourcestatus.ResourceStatus
		StatusString     string
		CanTransition    bool
		TransitionsLen   int
	}{
		{
			Name:             "none to created",
			ResKnownStatus:   resourcestatus.ResourceStatus(cgroup.CgroupStatusNone),
			ResDesiredStatus: resourcestatus.ResourceStatus(cgroup.CgroupCreated),
			TransitionStatus: resourcestatus.ResourceStatus(cgroup.CgroupCreated),
			StatusString:     "CREATED",
			CanTransition:    true,
			TransitionsLen:   1,
		},
	}
	for _, tc := range testCases {
		t.Run(tc.Name, func(t *testing.T) {
			res := &cgroup.CgroupResource{}
			res.SetKnownStatus(tc.ResKnownStatus)
			res.SetDesiredStatus(tc.ResDesiredStatus)

			task := &managedTask{
				Task: &apitask.Task{
					ResourcesMapUnsafe:  make(map[string][]taskresource.TaskResource),
					DesiredStatusUnsafe: apitaskstatus.TaskRunning,
				},
			}
			task.AddResource("cgroup", res)
			wg := sync.WaitGroup{}
			wg.Add(1)
			canTransition, transitions := task.startResourceTransitions(
				func(resource taskresource.TaskResource, nextStatus resourcestatus.ResourceStatus) {
					assert.Equal(t, nextStatus, tc.TransitionStatus)
					wg.Done()
				})
			wg.Wait()
			assert.Equal(t, tc.CanTransition, canTransition)
			assert.Len(t, transitions, tc.TransitionsLen)
			resTransition, ok := transitions["cgroup"]
			assert.True(t, ok)
			assert.Equal(t, resTransition, tc.StatusString)
		})
	}
}

func TestStartResourceTransitionsEmpty(t *testing.T) {
	testCases := []struct {
		Name          string
		KnownStatus   resourcestatus.ResourceStatus
		DesiredStatus resourcestatus.ResourceStatus
		CanTransition bool
	}{
		{
			Name:          "known < desired",
			KnownStatus:   resourcestatus.ResourceStatus(cgroup.CgroupCreated),
			DesiredStatus: resourcestatus.ResourceStatus(cgroup.CgroupRemoved),
			CanTransition: true,
		},
		{
			Name:          "known equals desired",
			KnownStatus:   resourcestatus.ResourceStatus(cgroup.CgroupCreated),
			DesiredStatus: resourcestatus.ResourceStatus(cgroup.CgroupCreated),
			CanTransition: false,
		},
		{
			Name:          "known > desired",
			KnownStatus:   resourcestatus.ResourceStatus(cgroup.CgroupRemoved),
			DesiredStatus: resourcestatus.ResourceStatus(cgroup.CgroupCreated),
			CanTransition: false,
		},
	}
	for _, tc := range testCases {
		t.Run(tc.Name, func(t *testing.T) {
			ctx, cancel := context.WithCancel(context.TODO())
			defer cancel()
			res := &cgroup.CgroupResource{}
			res.SetKnownStatus(tc.KnownStatus)
			res.SetDesiredStatus(tc.DesiredStatus)

			mtask := &managedTask{
				Task: &apitask.Task{
					ResourcesMapUnsafe:  make(map[string][]taskresource.TaskResource),
					DesiredStatusUnsafe: apitaskstatus.TaskRunning,
				},
				ctx: ctx,
				resourceStateChangeEvent: make(chan resourceStateChange),
			}
			mtask.Task.AddResource("cgroup", res)
			canTransition, transitions := mtask.startResourceTransitions(
				func(resource taskresource.TaskResource, nextStatus resourcestatus.ResourceStatus) {
					t.Error("Transition function should not be called when no transitions are possible")
				})
			assert.Equal(t, tc.CanTransition, canTransition)
			assert.Empty(t, transitions)
		})
	}
}<|MERGE_RESOLUTION|>--- conflicted
+++ resolved
@@ -40,39 +40,24 @@
 		KnownStatus        resourcestatus.ResourceStatus
 		DesiredKnownStatus resourcestatus.ResourceStatus
 		Err                error
-<<<<<<< HEAD
 		ChangedKnownStatus resourcestatus.ResourceStatus
-		TaskDesiredStatus  apitask.TaskStatus
-=======
-		ChangedKnownStatus taskresource.ResourceStatus
 		TaskDesiredStatus  apitaskstatus.TaskStatus
->>>>>>> 93367af6
 	}{
 		{
 			Name:               "error while steady state transition",
 			KnownStatus:        resourcestatus.ResourceStatus(cgroup.CgroupStatusNone),
 			DesiredKnownStatus: resourcestatus.ResourceStatus(cgroup.CgroupCreated),
 			Err:                errors.New("transition error"),
-<<<<<<< HEAD
 			ChangedKnownStatus: resourcestatus.ResourceStatus(cgroup.CgroupStatusNone),
-			TaskDesiredStatus:  apitask.TaskStopped,
-=======
-			ChangedKnownStatus: taskresource.ResourceStatus(cgroup.CgroupStatusNone),
 			TaskDesiredStatus:  apitaskstatus.TaskStopped,
->>>>>>> 93367af6
 		},
 		{
 			Name:               "steady state transition",
 			KnownStatus:        resourcestatus.ResourceStatus(cgroup.CgroupStatusNone),
 			DesiredKnownStatus: resourcestatus.ResourceStatus(cgroup.CgroupCreated),
 			Err:                nil,
-<<<<<<< HEAD
 			ChangedKnownStatus: resourcestatus.ResourceStatus(cgroup.CgroupCreated),
-			TaskDesiredStatus:  apitask.TaskRunning,
-=======
-			ChangedKnownStatus: taskresource.ResourceStatus(cgroup.CgroupCreated),
 			TaskDesiredStatus:  apitaskstatus.TaskRunning,
->>>>>>> 93367af6
 		},
 	}
 	for _, tc := range testCases {
@@ -110,40 +95,24 @@
 		KnownStatus        resourcestatus.ResourceStatus
 		DesiredKnownStatus resourcestatus.ResourceStatus
 		Err                error
-<<<<<<< HEAD
 		ChangedKnownStatus resourcestatus.ResourceStatus
-		TaskDesiredStatus  apitask.TaskStatus
-=======
-		ChangedKnownStatus taskresource.ResourceStatus
 		TaskDesiredStatus  apitaskstatus.TaskStatus
->>>>>>> 93367af6
 	}{
 		{
 			Name:               "steady state transition already done",
 			KnownStatus:        resourcestatus.ResourceStatus(cgroup.CgroupCreated),
 			DesiredKnownStatus: resourcestatus.ResourceStatus(cgroup.CgroupCreated),
 			Err:                nil,
-<<<<<<< HEAD
 			ChangedKnownStatus: resourcestatus.ResourceStatus(cgroup.CgroupCreated),
-			TaskDesiredStatus:  apitask.TaskRunning,
-=======
-			ChangedKnownStatus: taskresource.ResourceStatus(cgroup.CgroupCreated),
 			TaskDesiredStatus:  apitaskstatus.TaskRunning,
->>>>>>> 93367af6
 		},
 		{
 			Name:               "transition state less than known status",
 			DesiredKnownStatus: resourcestatus.ResourceStatus(cgroup.CgroupStatusNone),
 			Err:                nil,
-<<<<<<< HEAD
 			KnownStatus:        resourcestatus.ResourceStatus(cgroup.CgroupCreated),
 			ChangedKnownStatus: resourcestatus.ResourceStatus(cgroup.CgroupCreated),
-			TaskDesiredStatus:  apitask.TaskRunning,
-=======
-			KnownStatus:        taskresource.ResourceStatus(cgroup.CgroupCreated),
-			ChangedKnownStatus: taskresource.ResourceStatus(cgroup.CgroupCreated),
 			TaskDesiredStatus:  apitaskstatus.TaskRunning,
->>>>>>> 93367af6
 		},
 	}
 	for _, tc := range testCases {
