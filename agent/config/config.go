// Copyright 2014-2018 Amazon.com, Inc. or its affiliates. All Rights Reserved.
//
// Licensed under the Apache License, Version 2.0 (the "License"). You may
// not use this file except in compliance with the License. A copy of the
// License is located at
//
//	http://aws.amazon.com/apache2.0/
//
// or in the "license" file accompanying this file. This file is distributed
// on an "AS IS" BASIS, WITHOUT WARRANTIES OR CONDITIONS OF ANY KIND, either
// express or implied. See the License for the specific language governing
// permissions and limitations under the License.

package config

import (
	"encoding/json"
	"errors"
	"fmt"
	"io/ioutil"
	"os"
	"reflect"
	"strings"
	"time"

	apierrors "github.com/aws/amazon-ecs-agent/agent/api/errors"
	"github.com/aws/amazon-ecs-agent/agent/dockerclient"
	"github.com/aws/amazon-ecs-agent/agent/ec2"
	"github.com/aws/amazon-ecs-agent/agent/utils"
	"github.com/cihub/seelog"
)

const (
	// http://www.iana.org/assignments/service-names-port-numbers/service-names-port-numbers.xhtml?search=docker
	DockerReservedPort    = 2375
	DockerReservedSSLPort = 2376
	// DockerTagSeparator is the charactor used to separate names and tag in docker
	DockerTagSeparator = ":"
	// DockerDefaultTag is the default tag used by docker
	DefaultDockerTag = "latest"

	SSHPort = 22

	// AgentIntrospectionPort is used to serve the metadata about the agent and to query the tasks being managed by the agent.
	AgentIntrospectionPort = 51678

	// AgentCredentialsPort is used to serve the credentials for tasks.
	AgentCredentialsPort = 51679

	// AgentPrometheusExpositionPort is used to expose Prometheus metrics that can be scraped by a Prometheus server
	AgentPrometheusExpositionPort = 51680

	// defaultConfigFileName is the default (json-formatted) config file
	defaultConfigFileName = "/etc/ecs_container_agent/config.json"

	// DefaultClusterName is the name of the default cluster.
	DefaultClusterName = "default"

	// DefaultTaskCleanupWaitDuration specifies the default value for task cleanup duration. It is used to
	// clean up task's containers.
	DefaultTaskCleanupWaitDuration = 3 * time.Hour

	// DefaultPollingMetricsWaitDuration specifies the default value for polling metrics wait duration
	// This is only used when PollMetrics is set to true
	DefaultPollingMetricsWaitDuration = 15 * time.Second

	// defaultDockerStopTimeout specifies the value for container stop timeout duration
	defaultDockerStopTimeout = 30 * time.Second

	// DefaultImageCleanupTimeInterval specifies the default value for image cleanup duration. It is used to
	// remove the images pulled by agent.
	DefaultImageCleanupTimeInterval = 30 * time.Minute

	// DefaultNumImagesToDeletePerCycle specifies the default number of images to delete when agent performs
	// image cleanup.
	DefaultNumImagesToDeletePerCycle = 5

	// DefaultNumImagesToDeletePerCycle specifies the default number of nonecs containers to delete when agent performs
	// nonecs containers cleanup.
	DefaultNumNonECSContainersToDeletePerCycle = 5

	// DefaultImageDeletionAge specifies the default value for minimum amount of elapsed time after an image
	// has been pulled before it can be deleted.
	DefaultImageDeletionAge = 1 * time.Hour

	// minimumTaskCleanupWaitDuration specifies the minimum duration to wait before cleaning up
	// a task's container. This is used to enforce sane values for the config.TaskCleanupWaitDuration field.
	minimumTaskCleanupWaitDuration = 1 * time.Minute

	// minimumImagePullInactivityTimeout specifies the minimum amount of time for that an image can be
	// 'stuck' in the pull / unpack step. Very small values are unsafe and lead to high failure rate.
	minimumImagePullInactivityTimeout = 1 * time.Minute

	// minimumPollingMetricsWaitDuration specifies the minimum duration to wait before polling for new stats
	// from docker. This is only used when PollMetrics is set to true
	minimumPollingMetricsWaitDuration = 1 * time.Second

	// maximumPollingMetricsWaitDuration specifies the maximum duration to wait before polling for new stats
	// from docker. This is only used when PollMetrics is set to true
	maximumPollingMetricsWaitDuration = 20 * time.Second

	// minimumDockerStopTimeout specifies the minimum value for docker StopContainer API
	minimumDockerStopTimeout = 1 * time.Second

	// minimumImageCleanupInterval specifies the minimum time for agent to wait before performing
	// image cleanup.
	minimumImageCleanupInterval = 10 * time.Minute

	// minimumNumImagesToDeletePerCycle specifies the minimum number of images that to be deleted when
	// performing image cleanup.
	minimumNumImagesToDeletePerCycle = 1

	// defaultCNIPluginsPath is the default path where cni binaries are located
	defaultCNIPluginsPath = "/amazon-ecs-cni-plugins"

	// DefaultMinSupportedCNIVersion denotes the minimum version of cni spec required
	DefaultMinSupportedCNIVersion = "0.3.0"

	// pauseContainerTarball is the path to the pause container tarball
	pauseContainerTarballPath = "/images/amazon-ecs-pause.tar"

	// DefaultTaskMetadataSteadyStateRate is set as 40. This is arrived from our benchmarking
	// results where task endpoint can handle 4000 rps effectively. Here, 100 containers
	// will be able to send out 40 rps.
	DefaultTaskMetadataSteadyStateRate = 40

	// DefaultTaskMetadataBurstRate is set to handle 60 burst requests at once
	DefaultTaskMetadataBurstRate = 60

<<<<<<< HEAD
	//Known cached image names
	CachedImageNamePauseContainer = "amazon/amazon-ecs-pause:0.1.0"
	CachedImageNameAgentContainer = "amazon/amazon-ecs-agent:latest"
=======
	// DefaultNvidiaRuntime is the name of the runtime to pass Nvidia GPUs to containers
	DefaultNvidiaRuntime = "nvidia"
>>>>>>> 5cd77231
)

const (
	// ImagePullDefaultBehavior specifies the behavior that if an image pull API call fails,
	// agent tries to start from the Docker image cache anyway, assuming that the image has not changed.
	ImagePullDefaultBehavior ImagePullBehaviorType = iota

	// ImagePullAlwaysBehavior specifies the behavior that if an image pull API call fails,
	// the task fails instead of using cached image.
	ImagePullAlwaysBehavior

	// ImagePullOnceBehavior specifies the behavior that agent will only attempt to pull
	// the same image once, once an image is pulled, local image cache will be used
	// for all the containers.
	ImagePullOnceBehavior

	// ImagePullPreferCachedBehavior specifies the behavior that agent will only attempt to pull
	// the image if there is no cached image.
	ImagePullPreferCachedBehavior
)

const (
	// When ContainerInstancePropagateTagsFromNoneType is specified, no DescribeTags
	// API call will be made.
	ContainerInstancePropagateTagsFromNoneType ContainerInstancePropagateTagsFromType = iota

	// When ContainerInstancePropagateTagsFromEC2InstanceType is specified, agent will
	// make DescribeTags API call to get tags remotely.
	ContainerInstancePropagateTagsFromEC2InstanceType
)

var (
	// DefaultPauseContainerImageName is the name of the pause container image. The linker's
	// load flags are used to populate this value from the Makefile
	DefaultPauseContainerImageName = ""

	// DefaultPauseContainerTag is the tag for the pause container image. The linker's load
	// flags are used to populate this value from the Makefile
	DefaultPauseContainerTag = ""
)

// Merge merges two config files, preferring the ones on the left. Any nil or
// zero values present in the left that are not present in the right will be
// overridden
func (cfg *Config) Merge(rhs Config) *Config {
	left := reflect.ValueOf(cfg).Elem()
	right := reflect.ValueOf(&rhs).Elem()

	for i := 0; i < left.NumField(); i++ {
		leftField := left.Field(i)
		if utils.ZeroOrNil(leftField.Interface()) {
			leftField.Set(reflect.ValueOf(right.Field(i).Interface()))
		}
	}

	return cfg //make it chainable
}

// NewConfig returns a config struct created by merging environment variables,
// a config file, and EC2 Metadata info.
// The 'config' struct it returns can be used, even if an error is returned. An
// error is returned, however, if the config is incomplete in some way that is
// considered fatal.
func NewConfig(ec2client ec2.EC2MetadataClient) (*Config, error) {
	var errs []error
	envConfig, err := environmentConfig() //Environment overrides all else
	if err != nil {
		errs = append(errs, err)
	}
	config := &envConfig

	if config.complete() {
		// No need to do file / network IO
		return config, nil
	}

	fcfg, err := fileConfig()
	if err != nil {
		errs = append(errs, err)
	}
	config.Merge(fcfg)

	config.Merge(userDataConfig(ec2client))

	if config.AWSRegion == "" {
		if config.NoIID {
			// get it from AWS SDK if we don't have instance identity document
			awsRegion, err := ec2client.Region()
			if err != nil {
				errs = append(errs, err)
			}
			config.AWSRegion = awsRegion
		} else {
			// Get it from metadata only if we need to (network io)
			config.Merge(ec2MetadataConfig(ec2client))
		}
	}

	return config, config.mergeDefaultConfig(errs)
}

func (config *Config) mergeDefaultConfig(errs []error) error {
	config.trimWhitespace()
	config.Merge(DefaultConfig())
	err := config.validateAndOverrideBounds()
	if err != nil {
		errs = append(errs, err)
	}
	if len(errs) != 0 {
		return apierrors.NewMultiError(errs...)
	}
	return nil
}

// trimWhitespace trims whitespace from all string cfg values with the
// `trim` tag
func (cfg *Config) trimWhitespace() {
	cfgElem := reflect.ValueOf(cfg).Elem()
	cfgStructField := reflect.Indirect(reflect.ValueOf(cfg)).Type()

	for i := 0; i < cfgElem.NumField(); i++ {
		cfgField := cfgElem.Field(i)
		if !cfgField.CanInterface() {
			continue
		}
		trimTag := cfgStructField.Field(i).Tag.Get("trim")
		if len(trimTag) == 0 {
			continue
		}

		if cfgField.Kind() != reflect.String {
			seelog.Warnf("Cannot trim non-string field type %v index %v", cfgField.Kind().String(), i)
			continue
		}
		str := cfgField.Interface().(string)
		cfgField.SetString(strings.TrimSpace(str))
	}
}

// validateAndOverrideBounds performs validation over members of the Config struct
// and check the value against the minimum required value.
func (cfg *Config) validateAndOverrideBounds() error {
	err := cfg.checkMissingAndDepreciated()
	if err != nil {
		return err
	}

	if cfg.DockerStopTimeout < minimumDockerStopTimeout {
		return fmt.Errorf("config: invalid value for docker container stop timeout: %v", cfg.DockerStopTimeout.String())
	}

	if cfg.ContainerStartTimeout < minimumContainerStartTimeout {
		return fmt.Errorf("config: invalid value for docker container start timeout: %v", cfg.ContainerStartTimeout.String())
	}
	var badDrivers []string
	for _, driver := range cfg.AvailableLoggingDrivers {
		_, ok := dockerclient.LoggingDriverMinimumVersion[driver]
		if !ok {
			badDrivers = append(badDrivers, string(driver))
		}
	}
	if len(badDrivers) > 0 {
		return errors.New("Invalid logging drivers: " + strings.Join(badDrivers, ", "))
	}

	// If a value has been set for taskCleanupWaitDuration and the value is less than the minimum allowed cleanup duration,
	// print a warning and override it
	if cfg.TaskCleanupWaitDuration < minimumTaskCleanupWaitDuration {
		seelog.Warnf("Invalid value for image cleanup duration, will be overridden with the default value: %s. Parsed value: %v, minimum value: %v.", DefaultTaskCleanupWaitDuration.String(), cfg.TaskCleanupWaitDuration, minimumTaskCleanupWaitDuration)
		cfg.TaskCleanupWaitDuration = DefaultTaskCleanupWaitDuration
	}

	if cfg.ImagePullInactivityTimeout < minimumImagePullInactivityTimeout {
		seelog.Warnf("Invalid value for image pull inactivity timeout duration, will be overridden with the default value: %s. Parsed value: %v, minimum value: %v.", defaultImagePullInactivityTimeout.String(), cfg.ImagePullInactivityTimeout, minimumImagePullInactivityTimeout)
		cfg.ImagePullInactivityTimeout = defaultImagePullInactivityTimeout
	}

	if cfg.ImageCleanupInterval < minimumImageCleanupInterval {
		seelog.Warnf("Invalid value for image cleanup duration, will be overridden with the default value: %s. Parsed value: %v, minimum value: %v.", DefaultImageCleanupTimeInterval.String(), cfg.ImageCleanupInterval, minimumImageCleanupInterval)
		cfg.ImageCleanupInterval = DefaultImageCleanupTimeInterval
	}

	if cfg.NumImagesToDeletePerCycle < minimumNumImagesToDeletePerCycle {
		seelog.Warnf("Invalid value for number of images to delete for image cleanup, will be overridden with the default value: %d. Parsed value: %d, minimum value: %d.", DefaultImageDeletionAge, cfg.NumImagesToDeletePerCycle, minimumNumImagesToDeletePerCycle)
		cfg.NumImagesToDeletePerCycle = DefaultNumImagesToDeletePerCycle
	}

	if cfg.TaskMetadataSteadyStateRate <= 0 || cfg.TaskMetadataBurstRate <= 0 {
		seelog.Warnf("Invalid values for rate limits, will be overridden with default values: %d,%d.", DefaultTaskMetadataSteadyStateRate, DefaultTaskMetadataBurstRate)
		cfg.TaskMetadataSteadyStateRate = DefaultTaskMetadataSteadyStateRate
		cfg.TaskMetadataBurstRate = DefaultTaskMetadataBurstRate
	}

	// check the PollMetrics specific configurations
	cfg.pollMetricsOverrides()

	cfg.platformOverrides()

	return nil
}

func (cfg *Config) pollMetricsOverrides() {
	if cfg.PollMetrics {
		if cfg.PollingMetricsWaitDuration < minimumPollingMetricsWaitDuration {
			seelog.Warnf("Invalid value for polling metrics wait duration, will be overridden with the default value: %s. Parsed value: %v, minimum value: %v.", DefaultPollingMetricsWaitDuration.String(), cfg.PollingMetricsWaitDuration, minimumPollingMetricsWaitDuration)
			cfg.PollingMetricsWaitDuration = DefaultPollingMetricsWaitDuration
		}

		if cfg.PollingMetricsWaitDuration > maximumPollingMetricsWaitDuration {
			seelog.Warnf("Invalid value for polling metrics wait duration, will be overridden with the default value: %s. Parsed value: %v, maximum value: %v.", DefaultPollingMetricsWaitDuration.String(), cfg.PollingMetricsWaitDuration, maximumPollingMetricsWaitDuration)
			cfg.PollingMetricsWaitDuration = DefaultPollingMetricsWaitDuration
		}
	}
}

// checkMissingAndDeprecated checks all zero-valued fields for tags of the form
// missing:STRING and acts based on that string. Current options are: fatal,
// warn. Fatal will result in an error being returned, warn will result in a
// warning that the field is missing being logged.
func (cfg *Config) checkMissingAndDepreciated() error {
	cfgElem := reflect.ValueOf(cfg).Elem()
	cfgStructField := reflect.Indirect(reflect.ValueOf(cfg)).Type()

	fatalFields := []string{}
	for i := 0; i < cfgElem.NumField(); i++ {
		cfgField := cfgElem.Field(i)
		if utils.ZeroOrNil(cfgField.Interface()) {
			missingTag := cfgStructField.Field(i).Tag.Get("missing")
			if len(missingTag) == 0 {
				continue
			}
			switch missingTag {
			case "warn":
				seelog.Warnf("Configuration key not set, key: %v", cfgStructField.Field(i).Name)
			case "fatal":
				seelog.Criticalf("Configuration key not set, key: %v", cfgStructField.Field(i).Name)
				fatalFields = append(fatalFields, cfgStructField.Field(i).Name)
			default:
				seelog.Warnf("Unexpected `missing` tag value, tag %v", missingTag)
			}
		} else {
			// present
			deprecatedTag := cfgStructField.Field(i).Tag.Get("deprecated")
			if len(deprecatedTag) == 0 {
				continue
			}
			seelog.Warnf("Use of deprecated configuration key, key: %v message: %v", cfgStructField.Field(i).Name, deprecatedTag)
		}
	}
	if len(fatalFields) > 0 {
		return errors.New("Missing required fields: " + strings.Join(fatalFields, ", "))
	}
	return nil
}

// complete returns true if all fields of the config are populated / nonzero
func (cfg *Config) complete() bool {
	cfgElem := reflect.ValueOf(cfg).Elem()

	for i := 0; i < cfgElem.NumField(); i++ {
		if utils.ZeroOrNil(cfgElem.Field(i).Interface()) {
			return false
		}
	}
	return true
}

func fileConfig() (Config, error) {
	fileName := utils.DefaultIfBlank(os.Getenv("ECS_AGENT_CONFIG_FILE_PATH"), defaultConfigFileName)
	cfg := Config{}

	file, err := os.Open(fileName)
	if err != nil {
		return cfg, nil
	}
	data, err := ioutil.ReadAll(file)
	if err != nil {
		seelog.Errorf("Unable to read cfg file, err %v", err)
		return cfg, err
	}
	if strings.TrimSpace(string(data)) == "" {
		// empty file, not an error
		return cfg, nil
	}

	err = json.Unmarshal(data, &cfg)
	if err != nil {
		seelog.Criticalf("Error reading cfg json data, err %v", err)
		return cfg, err
	}

	// Handle any deprecated keys correctly here
	if utils.ZeroOrNil(cfg.Cluster) && !utils.ZeroOrNil(cfg.ClusterArn) {
		cfg.Cluster = cfg.ClusterArn
	}
	return cfg, nil
}

// userDataConfig reads configuration JSON from instance's userdata. It doesn't
// return any error as it's entirely optional to configure the ECS agent using
// this method.
// Example:
// {"ECSAgentConfiguration":{"Cluster":"default"}}
func userDataConfig(ec2Client ec2.EC2MetadataClient) Config {
	type userDataParser struct {
		Config Config `json:"ECSAgentConfiguration"`
	}

	parsedUserData := userDataParser{
		Config: Config{},
	}

	userData, err := ec2Client.GetUserData()
	if err != nil {
		seelog.Warnf("Unable to fetch user data: %v", err)
		// Unable to read userdata from instance metadata. Just
		// return early
		return parsedUserData.Config
	}
	// In the future, if we want to support base64 encoded config,
	// we'd need to add logic to decode the string here.
	err = json.Unmarshal([]byte(userData), &parsedUserData)
	if err != nil {
		seelog.Debugf("Non-json user data, skip merging into agent config: %v", err)
		// Unable to parse userdata as a valid JSON. Return the
		// empty config
		return Config{}
	}

	return parsedUserData.Config
}

// environmentConfig reads the given configs from the environment and attempts
// to convert them to the given type
func environmentConfig() (Config, error) {
	dataDir := os.Getenv("ECS_DATADIR")

	steadyStateRate, burstRate := parseTaskMetadataThrottles()

	var errs []error
	instanceAttributes, errs := parseInstanceAttributes(errs)

	containerInstanceTags, errs := parseContainerInstanceTags(errs)

	additionalLocalRoutes, errs := parseAdditionalLocalRoutes(errs)

	var err error
	if len(errs) > 0 {
		err = apierrors.NewMultiError(errs...)
	}
	return Config{
<<<<<<< HEAD
		Cluster:                             os.Getenv("ECS_CLUSTER"),
		APIEndpoint:                         os.Getenv("ECS_BACKEND_HOST"),
		AWSRegion:                           os.Getenv("AWS_DEFAULT_REGION"),
		DockerEndpoint:                      os.Getenv("DOCKER_HOST"),
		ReservedPorts:                       parseReservedPorts("ECS_RESERVED_PORTS"),
		ReservedPortsUDP:                    parseReservedPorts("ECS_RESERVED_PORTS_UDP"),
		DataDir:                             dataDir,
		Checkpoint:                          parseCheckpoint(dataDir),
		EngineAuthType:                      os.Getenv("ECS_ENGINE_AUTH_TYPE"),
		EngineAuthData:                      NewSensitiveRawMessage([]byte(os.Getenv("ECS_ENGINE_AUTH_DATA"))),
		UpdatesEnabled:                      utils.ParseBool(os.Getenv("ECS_UPDATES_ENABLED"), false),
		UpdateDownloadDir:                   os.Getenv("ECS_UPDATE_DOWNLOAD_DIR"),
		DisableMetrics:                      utils.ParseBool(os.Getenv("ECS_DISABLE_METRICS"), false),
		ReservedMemory:                      parseEnvVariableUint16("ECS_RESERVED_MEMORY"),
		AvailableLoggingDrivers:             parseAvailableLoggingDrivers(),
		PrivilegedDisabled:                  utils.ParseBool(os.Getenv("ECS_DISABLE_PRIVILEGED"), false),
		SELinuxCapable:                      utils.ParseBool(os.Getenv("ECS_SELINUX_CAPABLE"), false),
		AppArmorCapable:                     utils.ParseBool(os.Getenv("ECS_APPARMOR_CAPABLE"), false),
		TaskCleanupWaitDuration:             parseEnvVariableDuration("ECS_ENGINE_TASK_CLEANUP_WAIT_DURATION"),
		TaskENIEnabled:                      utils.ParseBool(os.Getenv("ECS_ENABLE_TASK_ENI"), false),
		TaskIAMRoleEnabled:                  utils.ParseBool(os.Getenv("ECS_ENABLE_TASK_IAM_ROLE"), false),
		DeleteNonECSImagesEnabled:           utils.ParseBool(os.Getenv("ECS_ENABLE_UNTRACKED_IMAGE_CLEANUP"), false),
		TaskCPUMemLimit:                     parseTaskCPUMemLimitEnabled(),
		DockerStopTimeout:                   parseDockerStopTimeout(),
		ContainerStartTimeout:               parseContainerStartTimeout(),
		ImagePullInactivityTimeout:          parseImagePullInactivityTimeout(),
		CredentialsAuditLogFile:             os.Getenv("ECS_AUDIT_LOGFILE"),
		CredentialsAuditLogDisabled:         utils.ParseBool(os.Getenv("ECS_AUDIT_LOGFILE_DISABLED"), false),
		TaskIAMRoleEnabledForNetworkHost:    utils.ParseBool(os.Getenv("ECS_ENABLE_TASK_IAM_ROLE_NETWORK_HOST"), false),
		ImageCleanupDisabled:                utils.ParseBool(os.Getenv("ECS_DISABLE_IMAGE_CLEANUP"), false),
		MinimumImageDeletionAge:             parseEnvVariableDuration("ECS_IMAGE_MINIMUM_CLEANUP_AGE"),
		ImageCleanupInterval:                parseEnvVariableDuration("ECS_IMAGE_CLEANUP_INTERVAL"),
		NumImagesToDeletePerCycle:           parseNumImagesToDeletePerCycle(),
		NumNonECSContainersToDeletePerCycle: parseNumNonECSContainersToDeletePerCycle(),
		ImagePullBehavior:                   parseImagePullBehavior(),
		ImageCleanupExclusionList:           parseImageCleanupExclusionList("ECS_EXCLUDE_UNTRACKED_IMAGE"),
		InstanceAttributes:                  instanceAttributes,
		CNIPluginsPath:                      os.Getenv("ECS_CNI_PLUGINS_PATH"),
		AWSVPCBlockInstanceMetdata:          utils.ParseBool(os.Getenv("ECS_AWSVPC_BLOCK_IMDS"), false),
		AWSVPCAdditionalLocalRoutes:         additionalLocalRoutes,
		ContainerMetadataEnabled:            utils.ParseBool(os.Getenv("ECS_ENABLE_CONTAINER_METADATA"), false),
		DataDirOnHost:                       os.Getenv("ECS_HOST_DATA_DIR"),
		OverrideAWSLogsExecutionRole:        utils.ParseBool(os.Getenv("ECS_ENABLE_AWSLOGS_EXECUTIONROLE_OVERRIDE"), false),
		CgroupPath:                          os.Getenv("ECS_CGROUP_PATH"),
		TaskMetadataSteadyStateRate:         steadyStateRate,
		TaskMetadataBurstRate:               burstRate,
		SharedVolumeMatchFullConfig:         utils.ParseBool(os.Getenv("ECS_SHARED_VOLUME_MATCH_FULL_CONFIG"), false),
		ContainerInstanceTags:               containerInstanceTags,
		ContainerInstancePropagateTagsFrom:  parseContainerInstancePropagateTagsFrom(),
		PollMetrics:                         utils.ParseBool(os.Getenv("ECS_POLL_METRICS"), false),
		PollingMetricsWaitDuration:          parseEnvVariableDuration("ECS_POLLING_METRICS_WAIT_DURATION"),
		DisableDockerHealthCheck:            utils.ParseBool(os.Getenv("ECS_DISABLE_DOCKER_HEALTH_CHECK"), false),
=======
		Cluster:                            os.Getenv("ECS_CLUSTER"),
		APIEndpoint:                        os.Getenv("ECS_BACKEND_HOST"),
		AWSRegion:                          os.Getenv("AWS_DEFAULT_REGION"),
		DockerEndpoint:                     os.Getenv("DOCKER_HOST"),
		ReservedPorts:                      parseReservedPorts("ECS_RESERVED_PORTS"),
		ReservedPortsUDP:                   parseReservedPorts("ECS_RESERVED_PORTS_UDP"),
		DataDir:                            dataDir,
		Checkpoint:                         parseCheckpoint(dataDir),
		EngineAuthType:                     os.Getenv("ECS_ENGINE_AUTH_TYPE"),
		EngineAuthData:                     NewSensitiveRawMessage([]byte(os.Getenv("ECS_ENGINE_AUTH_DATA"))),
		UpdatesEnabled:                     utils.ParseBool(os.Getenv("ECS_UPDATES_ENABLED"), false),
		UpdateDownloadDir:                  os.Getenv("ECS_UPDATE_DOWNLOAD_DIR"),
		DisableMetrics:                     utils.ParseBool(os.Getenv("ECS_DISABLE_METRICS"), false),
		PollMetrics:                        utils.ParseBool(os.Getenv("ECS_POLL_METRICS"), false),
		PollingMetricsWaitDuration:         parseEnvVariableDuration("ECS_POLLING_METRICS_WAIT_DURATION"),
		ReservedMemory:                     parseEnvVariableUint16("ECS_RESERVED_MEMORY"),
		AvailableLoggingDrivers:            parseAvailableLoggingDrivers(),
		PrivilegedDisabled:                 utils.ParseBool(os.Getenv("ECS_DISABLE_PRIVILEGED"), false),
		SELinuxCapable:                     utils.ParseBool(os.Getenv("ECS_SELINUX_CAPABLE"), false),
		AppArmorCapable:                    utils.ParseBool(os.Getenv("ECS_APPARMOR_CAPABLE"), false),
		TaskCleanupWaitDuration:            parseEnvVariableDuration("ECS_ENGINE_TASK_CLEANUP_WAIT_DURATION"),
		TaskENIEnabled:                     utils.ParseBool(os.Getenv("ECS_ENABLE_TASK_ENI"), false),
		TaskIAMRoleEnabled:                 utils.ParseBool(os.Getenv("ECS_ENABLE_TASK_IAM_ROLE"), false),
		TaskCPUMemLimit:                    parseTaskCPUMemLimitEnabled(),
		DockerStopTimeout:                  parseDockerStopTimeout(),
		ContainerStartTimeout:              parseContainerStartTimeout(),
		ImagePullInactivityTimeout:         parseImagePullInactivityTimeout(),
		CredentialsAuditLogFile:            os.Getenv("ECS_AUDIT_LOGFILE"),
		CredentialsAuditLogDisabled:        utils.ParseBool(os.Getenv("ECS_AUDIT_LOGFILE_DISABLED"), false),
		TaskIAMRoleEnabledForNetworkHost:   utils.ParseBool(os.Getenv("ECS_ENABLE_TASK_IAM_ROLE_NETWORK_HOST"), false),
		ImageCleanupDisabled:               utils.ParseBool(os.Getenv("ECS_DISABLE_IMAGE_CLEANUP"), false),
		MinimumImageDeletionAge:            parseEnvVariableDuration("ECS_IMAGE_MINIMUM_CLEANUP_AGE"),
		ImageCleanupInterval:               parseEnvVariableDuration("ECS_IMAGE_CLEANUP_INTERVAL"),
		NumImagesToDeletePerCycle:          parseNumImagesToDeletePerCycle(),
		ImagePullBehavior:                  parseImagePullBehavior(),
		ImageCleanupExclusionList:          parseImageCleanupExclusionList("ECS_IMAGE_CLEANUP_EXCLUDE"),
		InstanceAttributes:                 instanceAttributes,
		CNIPluginsPath:                     os.Getenv("ECS_CNI_PLUGINS_PATH"),
		AWSVPCBlockInstanceMetdata:         utils.ParseBool(os.Getenv("ECS_AWSVPC_BLOCK_IMDS"), false),
		AWSVPCAdditionalLocalRoutes:        additionalLocalRoutes,
		ContainerMetadataEnabled:           utils.ParseBool(os.Getenv("ECS_ENABLE_CONTAINER_METADATA"), false),
		DataDirOnHost:                      os.Getenv("ECS_HOST_DATA_DIR"),
		OverrideAWSLogsExecutionRole:       utils.ParseBool(os.Getenv("ECS_ENABLE_AWSLOGS_EXECUTIONROLE_OVERRIDE"), false),
		CgroupPath:                         os.Getenv("ECS_CGROUP_PATH"),
		TaskMetadataSteadyStateRate:        steadyStateRate,
		TaskMetadataBurstRate:              burstRate,
		SharedVolumeMatchFullConfig:        utils.ParseBool(os.Getenv("ECS_SHARED_VOLUME_MATCH_FULL_CONFIG"), false),
		ContainerInstanceTags:              containerInstanceTags,
		ContainerInstancePropagateTagsFrom: parseContainerInstancePropagateTagsFrom(),
		GPUSupportEnabled:                  utils.ParseBool(os.Getenv("ECS_ENABLE_GPU_SUPPORT"), false),
		NvidiaRuntime:                      os.Getenv("ECS_NVIDIA_RUNTIME"),
>>>>>>> 5cd77231
	}, err
}

func ec2MetadataConfig(ec2client ec2.EC2MetadataClient) Config {
	iid, err := ec2client.InstanceIdentityDocument()
	if err != nil {
		seelog.Criticalf("Unable to communicate with EC2 Metadata service to infer region: %v", err.Error())
		return Config{}
	}
	return Config{AWSRegion: iid.Region}
}

// String returns a lossy string representation of the config suitable for human readable display.
// Consequently, it *should not* return any sensitive information.
func (cfg *Config) String() string {
	return fmt.Sprintf(
		"Cluster: %v, "+
			" Region: %v, "+
			" DataDir: %v,"+
			" Checkpoint: %v, "+
			"AuthType: %v, "+
			"UpdatesEnabled: %v, "+
			"DisableMetrics: %v, "+
			"PollMetrics: %v, "+
			"PollingMetricsWaitDuration: %v, "+
			"ReservedMem: %v, "+
			"TaskCleanupWaitDuration: %v, "+
			"DockerStopTimeout: %v, "+
			"ContainerStartTimeout: %v, "+
			"TaskCPUMemLimit: %v, "+
			"%s",
		cfg.Cluster,
		cfg.AWSRegion,
		cfg.DataDir,
		cfg.Checkpoint,
		cfg.EngineAuthType,
		cfg.UpdatesEnabled,
		cfg.DisableMetrics,
		cfg.PollMetrics,
		cfg.PollingMetricsWaitDuration,
		cfg.ReservedMemory,
		cfg.TaskCleanupWaitDuration,
		cfg.DockerStopTimeout,
		cfg.ContainerStartTimeout,
		cfg.TaskCPUMemLimit,
		cfg.platformString(),
	)
}<|MERGE_RESOLUTION|>--- conflicted
+++ resolved
@@ -127,14 +127,12 @@
 	// DefaultTaskMetadataBurstRate is set to handle 60 burst requests at once
 	DefaultTaskMetadataBurstRate = 60
 
-<<<<<<< HEAD
 	//Known cached image names
 	CachedImageNamePauseContainer = "amazon/amazon-ecs-pause:0.1.0"
 	CachedImageNameAgentContainer = "amazon/amazon-ecs-agent:latest"
-=======
+
 	// DefaultNvidiaRuntime is the name of the runtime to pass Nvidia GPUs to containers
 	DefaultNvidiaRuntime = "nvidia"
->>>>>>> 5cd77231
 )
 
 const (
@@ -486,7 +484,6 @@
 		err = apierrors.NewMultiError(errs...)
 	}
 	return Config{
-<<<<<<< HEAD
 		Cluster:                             os.Getenv("ECS_CLUSTER"),
 		APIEndpoint:                         os.Getenv("ECS_BACKEND_HOST"),
 		AWSRegion:                           os.Getenv("AWS_DEFAULT_REGION"),
@@ -539,59 +536,8 @@
 		PollMetrics:                         utils.ParseBool(os.Getenv("ECS_POLL_METRICS"), false),
 		PollingMetricsWaitDuration:          parseEnvVariableDuration("ECS_POLLING_METRICS_WAIT_DURATION"),
 		DisableDockerHealthCheck:            utils.ParseBool(os.Getenv("ECS_DISABLE_DOCKER_HEALTH_CHECK"), false),
-=======
-		Cluster:                            os.Getenv("ECS_CLUSTER"),
-		APIEndpoint:                        os.Getenv("ECS_BACKEND_HOST"),
-		AWSRegion:                          os.Getenv("AWS_DEFAULT_REGION"),
-		DockerEndpoint:                     os.Getenv("DOCKER_HOST"),
-		ReservedPorts:                      parseReservedPorts("ECS_RESERVED_PORTS"),
-		ReservedPortsUDP:                   parseReservedPorts("ECS_RESERVED_PORTS_UDP"),
-		DataDir:                            dataDir,
-		Checkpoint:                         parseCheckpoint(dataDir),
-		EngineAuthType:                     os.Getenv("ECS_ENGINE_AUTH_TYPE"),
-		EngineAuthData:                     NewSensitiveRawMessage([]byte(os.Getenv("ECS_ENGINE_AUTH_DATA"))),
-		UpdatesEnabled:                     utils.ParseBool(os.Getenv("ECS_UPDATES_ENABLED"), false),
-		UpdateDownloadDir:                  os.Getenv("ECS_UPDATE_DOWNLOAD_DIR"),
-		DisableMetrics:                     utils.ParseBool(os.Getenv("ECS_DISABLE_METRICS"), false),
-		PollMetrics:                        utils.ParseBool(os.Getenv("ECS_POLL_METRICS"), false),
-		PollingMetricsWaitDuration:         parseEnvVariableDuration("ECS_POLLING_METRICS_WAIT_DURATION"),
-		ReservedMemory:                     parseEnvVariableUint16("ECS_RESERVED_MEMORY"),
-		AvailableLoggingDrivers:            parseAvailableLoggingDrivers(),
-		PrivilegedDisabled:                 utils.ParseBool(os.Getenv("ECS_DISABLE_PRIVILEGED"), false),
-		SELinuxCapable:                     utils.ParseBool(os.Getenv("ECS_SELINUX_CAPABLE"), false),
-		AppArmorCapable:                    utils.ParseBool(os.Getenv("ECS_APPARMOR_CAPABLE"), false),
-		TaskCleanupWaitDuration:            parseEnvVariableDuration("ECS_ENGINE_TASK_CLEANUP_WAIT_DURATION"),
-		TaskENIEnabled:                     utils.ParseBool(os.Getenv("ECS_ENABLE_TASK_ENI"), false),
-		TaskIAMRoleEnabled:                 utils.ParseBool(os.Getenv("ECS_ENABLE_TASK_IAM_ROLE"), false),
-		TaskCPUMemLimit:                    parseTaskCPUMemLimitEnabled(),
-		DockerStopTimeout:                  parseDockerStopTimeout(),
-		ContainerStartTimeout:              parseContainerStartTimeout(),
-		ImagePullInactivityTimeout:         parseImagePullInactivityTimeout(),
-		CredentialsAuditLogFile:            os.Getenv("ECS_AUDIT_LOGFILE"),
-		CredentialsAuditLogDisabled:        utils.ParseBool(os.Getenv("ECS_AUDIT_LOGFILE_DISABLED"), false),
-		TaskIAMRoleEnabledForNetworkHost:   utils.ParseBool(os.Getenv("ECS_ENABLE_TASK_IAM_ROLE_NETWORK_HOST"), false),
-		ImageCleanupDisabled:               utils.ParseBool(os.Getenv("ECS_DISABLE_IMAGE_CLEANUP"), false),
-		MinimumImageDeletionAge:            parseEnvVariableDuration("ECS_IMAGE_MINIMUM_CLEANUP_AGE"),
-		ImageCleanupInterval:               parseEnvVariableDuration("ECS_IMAGE_CLEANUP_INTERVAL"),
-		NumImagesToDeletePerCycle:          parseNumImagesToDeletePerCycle(),
-		ImagePullBehavior:                  parseImagePullBehavior(),
-		ImageCleanupExclusionList:          parseImageCleanupExclusionList("ECS_IMAGE_CLEANUP_EXCLUDE"),
-		InstanceAttributes:                 instanceAttributes,
-		CNIPluginsPath:                     os.Getenv("ECS_CNI_PLUGINS_PATH"),
-		AWSVPCBlockInstanceMetdata:         utils.ParseBool(os.Getenv("ECS_AWSVPC_BLOCK_IMDS"), false),
-		AWSVPCAdditionalLocalRoutes:        additionalLocalRoutes,
-		ContainerMetadataEnabled:           utils.ParseBool(os.Getenv("ECS_ENABLE_CONTAINER_METADATA"), false),
-		DataDirOnHost:                      os.Getenv("ECS_HOST_DATA_DIR"),
-		OverrideAWSLogsExecutionRole:       utils.ParseBool(os.Getenv("ECS_ENABLE_AWSLOGS_EXECUTIONROLE_OVERRIDE"), false),
-		CgroupPath:                         os.Getenv("ECS_CGROUP_PATH"),
-		TaskMetadataSteadyStateRate:        steadyStateRate,
-		TaskMetadataBurstRate:              burstRate,
-		SharedVolumeMatchFullConfig:        utils.ParseBool(os.Getenv("ECS_SHARED_VOLUME_MATCH_FULL_CONFIG"), false),
-		ContainerInstanceTags:              containerInstanceTags,
-		ContainerInstancePropagateTagsFrom: parseContainerInstancePropagateTagsFrom(),
-		GPUSupportEnabled:                  utils.ParseBool(os.Getenv("ECS_ENABLE_GPU_SUPPORT"), false),
-		NvidiaRuntime:                      os.Getenv("ECS_NVIDIA_RUNTIME"),
->>>>>>> 5cd77231
+		GPUSupportEnabled:                   utils.ParseBool(os.Getenv("ECS_ENABLE_GPU_SUPPORT"), false),
+		NvidiaRuntime:                       os.Getenv("ECS_NVIDIA_RUNTIME"),
 	}, err
 }
 
