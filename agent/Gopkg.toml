--- conflicted
+++ resolved
@@ -50,11 +50,7 @@
 
 [[constraint]]
   name = "github.com/fsouza/go-dockerclient"
-<<<<<<< HEAD
-  revision ="8a48995398824064442c99cb45f453fb10c0154e"
-=======
   revision ="bf3bc17bb026cbe5e9203374f9a1ce37e521a364"
->>>>>>> aba7fa52
 
 [[constraint]]
   name = "github.com/golang/mock"
