--- conflicted
+++ resolved
@@ -199,7 +199,7 @@
 			Type:   "foo",
 			Config: map[string]string{"foo": "bar"},
 		},
-		Ulimits: []docker.ULimit{{Name: "ulimit name", Soft: 10, Hard: 100}},
+		Ulimits:          []docker.ULimit{{Name: "ulimit name", Soft: 10, Hard: 100}},
 		MemorySwappiness: memorySwappinessDefault,
 	}
 
@@ -270,9 +270,9 @@
 	assert.Nil(t, configErr)
 
 	expected := docker.HostConfig{
-		Privileged:  true,
-		SecurityOpt: []string{"foo", "bar"},
-		VolumesFrom: []string{"dockername-c2"},
+		Privileged:       true,
+		SecurityOpt:      []string{"foo", "bar"},
+		VolumesFrom:      []string{"dockername-c2"},
 		MemorySwappiness: memorySwappinessDefault,
 	}
 
@@ -1012,7 +1012,6 @@
 	}
 }
 
-<<<<<<< HEAD
 // TestGetIDErrorPaths performs table tests on GetID with erroneous taskARNs
 func TestGetIDErrorPaths(t *testing.T) {
 	testCases := []struct {
@@ -1045,7 +1044,8 @@
 	taskID, err := task.GetID()
 	assert.NoError(t, err)
 	assert.Equal(t, "task-id", taskID)
-=======
+}
+
 // TestTaskGetENI tests the eni can be correctly acquired by calling GetTaskENI
 func TestTaskGetENI(t *testing.T) {
 	enisOfTask := &ENI{
@@ -1062,5 +1062,4 @@
 	testTask.ENI = nil
 	eni = testTask.GetTaskENI()
 	assert.Nil(t, eni)
->>>>>>> f58a47c9
 }