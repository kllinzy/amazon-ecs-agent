// Copyright 2014-2017 Amazon.com, Inc. or its affiliates. All Rights Reserved.
//
// Licensed under the Apache License, Version 2.0 (the "License"). You may
// not use this file except in compliance with the License. A copy of the
// License is located at
//
//	http://aws.amazon.com/apache2.0/
//
// or in the "license" file accompanying this file. This file is distributed
// on an "AS IS" BASIS, WITHOUT WARRANTIES OR CONDITIONS OF ANY KIND, either
// express or implied. See the License for the specific language governing
// permissions and limitations under the License.

package api

import (
	"encoding/json"
	"fmt"
	"path/filepath"
	"strconv"
	"strings"
	"sync"
	"time"

	"github.com/aws/amazon-ecs-agent/agent/acs/model/ecsacs"
	"github.com/aws/amazon-ecs-agent/agent/config"
	"github.com/aws/amazon-ecs-agent/agent/credentials"
	"github.com/aws/amazon-ecs-agent/agent/ecscni"
	"github.com/aws/amazon-ecs-agent/agent/engine/emptyvolume"
	"github.com/aws/amazon-ecs-agent/agent/utils/ttime"
	"github.com/aws/aws-sdk-go/aws/arn"
	"github.com/aws/aws-sdk-go/private/protocol/json/jsonutil"
	"github.com/cihub/seelog"
	"github.com/fsouza/go-dockerclient"
	"github.com/pkg/errors"
)

const (
	// PauseContainerName is the internal name for the pause container
	PauseContainerName = "~internal~ecs~pause"

	emptyHostVolumeName = "~internal~ecs-emptyvolume-source"

	// awsSDKCredentialsRelativeURIPathEnvironmentVariableName defines the name of the environment
	// variable containers' config, which will be used by the AWS SDK to fetch
	// credentials.
	awsSDKCredentialsRelativeURIPathEnvironmentVariableName = "AWS_CONTAINER_CREDENTIALS_RELATIVE_URI"

	arnResourceSections  = 2
	arnResourceDelimiter = "/"
	// networkModeNone specifies the string used to define the `none` docker networking mode
	networkModeNone = "none"
	// networkModeContainerPrefix specifies the prefix string used for setting the
	// container's network mode to be mapped to that of another existing container
	networkModeContainerPrefix = "container:"
)

// TaskOverrides are the overrides applied to a task
type TaskOverrides struct{}

// Task is the internal representation of a task in the ECS agent
type Task struct {
	// Arn is the unique identifer for the task
	Arn string
	// Overrides are the overrides applied to a task
	Overrides TaskOverrides `json:"-"`
	// Family is the name of the task definition family
	Family string
	// Version is the version of the task definition
	Version string
	// Containers are the containers for the task
	Containers []*Container
	// Volumes are the volumes for the task
	Volumes []TaskVolume `json:"volumes"`
	// CPU is a task-level limit for compute resources. A value of 1 means that
	// the task may access 100% of 1 vCPU on the instance
	CPU float64 `json:"Cpu,omitempty"`
	// Memory is a task-level limit for memory resources in bytes
	Memory int64 `json:"Memory,omitempty"`
	// DesiredStatusUnsafe represents the state where the task should go. Generally,
	// the desired status is informed by the ECS backend as a result of either
	// API calls made to ECS or decisions made by the ECS service scheduler.
	// The DesiredStatusUnsafe is almost always either TaskRunning or TaskStopped.
	// NOTE: Do not access DesiredStatusUnsafe directly.  Instead, use `UpdateStatus`,
	// `UpdateDesiredStatus`, `SetDesiredStatus`, and `SetDesiredStatus`.
	// TODO DesiredStatusUnsafe should probably be private with appropriately written
	// setter/getter.  When this is done, we need to ensure that the UnmarshalJSON
	// is handled properly so that the state storage continues to work.
	DesiredStatusUnsafe TaskStatus `json:"DesiredStatus"`

	// KnownStatusUnsafe represents the state where the task is.  This is generally
	// the minimum of equivalent status types for the containers in the task;
	// if one container is at ContainerRunning and another is at ContainerPulled,
	// the task KnownStatusUnsafe would be TaskPulled.
	// NOTE: Do not access KnownStatusUnsafe directly.  Instead, use `UpdateStatus`,
	// and `GetKnownStatus`.
	// TODO KnownStatusUnsafe should probably be private with appropriately written
	// setter/getter.  When this is done, we need to ensure that the UnmarshalJSON
	// is handled properly so that the state storage continues to work.
	KnownStatusUnsafe TaskStatus `json:"KnownStatus"`
	// KnownStatusTimeUnsafe captures the time when the KnownStatusUnsafe was last updated.
	// NOTE: Do not access KnownStatusTime directly, instead use `GetKnownStatusTime`.
	KnownStatusTimeUnsafe time.Time `json:"KnownTime"`

	// PullStartedAt is the timestamp when the task start pulling the first container,
	// it won't be set if the pull never happens
	PullStartedAt time.Time `json:"PullStartedAt"`
	// PullStoppedAt is the timestamp when the task finished pulling the last container,
	// it won't be set if the pull never happens
	PullStoppedAt time.Time `json:"PullStoppedAt"`
	// ExecutionStoppedAt is the timestamp when the task desired status moved to stopped,
	// which is when the any of the essential containers stopped
	ExecutionStoppedAt time.Time `json:"ExecutionStoppedAt"`

	// SentStatusUnsafe represents the last KnownStatusUnsafe that was sent to the ECS SubmitTaskStateChange API.
	// TODO(samuelkarp) SentStatusUnsafe needs a lock and setters/getters.
	// TODO SentStatusUnsafe should probably be private with appropriately written
	// setter/getter.  When this is done, we need to ensure that the UnmarshalJSON
	// is handled properly so that the state storage continues to work.
	SentStatusUnsafe TaskStatus `json:"SentStatus"`

	StartSequenceNumber int64
	StopSequenceNumber  int64

	// ExecutionCredentialsID is the ID of credentials that are used by agent to
	// perform some action at the task level, such as pulling image from ECR
	ExecutionCredentialsID string `json:"executionCredentialsID"`

	// credentialsID is used to set the CredentialsId field for the
	// IAMRoleCredentials object associated with the task. This id can be
	// used to look up the credentials for task in the credentials manager
	credentialsID string

	// ENI is the elastic network interface specified by this task
<<<<<<< HEAD
	ENI *ENI

	// lock is for protecting all fields in the task struct
	lock sync.RWMutex
=======
	ENI     *ENI
	eniLock sync.RWMutex

	// MemoryCPULimitsEnabled to determine if task supports CPU, memory limits
	MemoryCPULimitsEnabled     bool `json:"MemoryCPULimitsEnabled,omitempty"`
	memoryCPULimitsEnabledLock sync.RWMutex
>>>>>>> 6f3dd75c
}

// PostUnmarshalTask is run after a task has been unmarshalled, but before it has been
// run. It is possible it will be subsequently called after that and should be
// able to handle such an occurrence appropriately (e.g. behave idempotently).
func (task *Task) PostUnmarshalTask(cfg *config.Config, credentialsManager credentials.Manager) {
	// TODO, add rudimentary plugin support and call any plugins that want to
	// hook into this
	task.adjustForPlatform(cfg)
	task.initializeEmptyVolumes()
	task.initializeCredentialsEndpoint(credentialsManager)
	task.addNetworkResourceProvisioningDependency(cfg)
}

func (task *Task) initializeEmptyVolumes() {
	requiredEmptyVolumes := []string{}
	for _, container := range task.Containers {
		for _, mountPoint := range container.MountPoints {
			vol, ok := task.HostVolumeByName(mountPoint.SourceVolume)
			if !ok {
				continue
			}
			if _, ok := vol.(*EmptyHostVolume); ok {
				if container.TransitionDependencySet.ContainerDependencies == nil {
					container.TransitionDependencySet.ContainerDependencies = make([]ContainerDependency, 0)
				}
				container.TransitionDependencySet.ContainerDependencies = append(container.TransitionDependencySet.ContainerDependencies, ContainerDependency{
					ContainerName:   emptyHostVolumeName,
					SatisfiedStatus: ContainerRunning,
					DependentStatus: ContainerCreated,
				})
				requiredEmptyVolumes = append(requiredEmptyVolumes, mountPoint.SourceVolume)
			}
		}
	}

	if len(requiredEmptyVolumes) == 0 {
		// No need to create the auxiliary 'empty-volumes' container
		return
	}

	// If we have required empty volumes, add an 'internal' container that handles all
	// of them
	_, ok := task.ContainerByName(emptyHostVolumeName)
	if !ok {
		mountPoints := make([]MountPoint, len(requiredEmptyVolumes))
		for i, volume := range requiredEmptyVolumes {
			// BUG(samuelkarp) On Windows, volumes with names that differ only by case will collide
			containerPath := getCanonicalPath(emptyvolume.ContainerPathPrefix + volume)
			mountPoints[i] = MountPoint{SourceVolume: volume, ContainerPath: containerPath}
		}
		sourceContainer := &Container{
			Name:                emptyHostVolumeName,
			Image:               emptyvolume.Image + ":" + emptyvolume.Tag,
			Command:             []string{emptyvolume.Command}, // Command required, but this only gets created so N/A
			MountPoints:         mountPoints,
			Essential:           false,
			Type:                ContainerEmptyHostVolume,
			DesiredStatusUnsafe: ContainerRunning,
		}
		task.Containers = append(task.Containers, sourceContainer)
	}
}

// initializeCredentialsEndpoint sets the credentials endpoint for all containers in a task if needed.
func (task *Task) initializeCredentialsEndpoint(credentialsManager credentials.Manager) {
	id := task.GetCredentialsID()
	if id == "" {
		// No credentials set for the task. Do not inject the endpoint environment variable.
		return
	}
	taskCredentials, ok := credentialsManager.GetTaskCredentials(id)
	if !ok {
		// Task has credentials id set, but credentials manager is unaware of
		// the id. This should never happen as the payload handler sets
		// credentialsId for the task after adding credentials to the
		// credentials manager
		seelog.Errorf("Unable to get credentials for task: %s", task.Arn)
		return
	}

	credentialsEndpointRelativeURI := taskCredentials.IAMRoleCredentials.GenerateCredentialsEndpointRelativeURI()
	for _, container := range task.Containers {
		// container.Environment map would not be initialized if there are
		// no environment variables to be set or overridden in the container
		// config. Check if that's the case and initilialize if needed
		if container.Environment == nil {
			container.Environment = make(map[string]string)
		}
		container.Environment[awsSDKCredentialsRelativeURIPathEnvironmentVariableName] = credentialsEndpointRelativeURI
	}

}

// BuildCNIConfig constructs the cni configuration from eni
func (task *Task) BuildCNIConfig() (*ecscni.Config, error) {
	if !task.isNetworkModeVPC() {
		return nil, errors.New("task config: task has no ENIs associated with it, unable to generate cni config")
	}

	cfg := &ecscni.Config{}
	eni := task.GetTaskENI()

	cfg.ENIID = eni.ID
	cfg.ID = eni.MacAddress
	cfg.ENIMACAddress = eni.MacAddress
	for _, ipv4 := range eni.IPV4Addresses {
		if ipv4.Primary {
			cfg.ENIIPV4Address = ipv4.Address
			break
		}
	}

	// If there is ipv6 assigned to eni then set it
	if len(eni.IPV6Addresses) > 0 {
		cfg.ENIIPV6Address = eni.IPV6Addresses[0].Address
	}

	return cfg, nil
}

// isNetworkModeVPC checks if the task is configured to use task-networking feature
func (task *Task) isNetworkModeVPC() bool {
	if task.GetTaskENI() == nil {
		return false
	}

	return true
}

func (task *Task) addNetworkResourceProvisioningDependency(cfg *config.Config) {
	if !task.isNetworkModeVPC() {
		return
	}
	for _, container := range task.Containers {
		if container.IsInternal() {
			continue
		}
		if container.TransitionDependencySet.ContainerDependencies == nil {
			container.TransitionDependencySet.ContainerDependencies = make([]ContainerDependency, 0)
		}
		container.TransitionDependencySet.ContainerDependencies = append(container.TransitionDependencySet.ContainerDependencies, ContainerDependency{
			ContainerName:   PauseContainerName,
			SatisfiedStatus: ContainerResourcesProvisioned,
			DependentStatus: ContainerPulled,
		})
	}
	pauseContainer := NewContainerWithSteadyState(ContainerResourcesProvisioned)
	pauseContainer.Name = PauseContainerName
	pauseContainer.Image = fmt.Sprintf("%s:%s", cfg.PauseContainerImageName, cfg.PauseContainerTag)
	pauseContainer.Essential = true
	pauseContainer.Type = ContainerCNIPause
	task.Containers = append(task.Containers, pauseContainer)
}

// ContainerByName returns the *Container for the given name
func (task *Task) ContainerByName(name string) (*Container, bool) {
	for _, container := range task.Containers {
		if container.Name == name {
			return container, true
		}
	}
	return nil, false
}

// HostVolumeByName returns the task Volume for the given a volume name in that
// task. The second return value indicates the presense of that volume
func (task *Task) HostVolumeByName(name string) (HostVolume, bool) {
	for _, v := range task.Volumes {
		if v.Name == name {
			return v.Volume, true
		}
	}
	return nil, false
}

// UpdateMountPoints updates the mount points of volumes that were created
// without specifying a host path.  This is used as part of the empty host
// volume feature.
func (task *Task) UpdateMountPoints(cont *Container, vols map[string]string) {
	for _, mountPoint := range cont.MountPoints {
		containerPath := getCanonicalPath(mountPoint.ContainerPath)
		hostPath, ok := vols[containerPath]
		if !ok {
			// /path/ -> /path or \path\ -> \path
			hostPath, ok = vols[strings.TrimRight(containerPath, string(filepath.Separator))]
		}
		if ok {
			if hostVolume, exists := task.HostVolumeByName(mountPoint.SourceVolume); exists {
				if empty, ok := hostVolume.(*EmptyHostVolume); ok {
					empty.HostPath = hostPath
				}
			}
		}
	}
}

// updateTaskKnownStatus updates the given task's status based on its container's status.
// It updates to the minimum of all containers no matter what
// It returns a TaskStatus indicating what change occurred or TaskStatusNone if
// there was no change
// Invariant: task known status is the minimum of container known status
func (task *Task) updateTaskKnownStatus() (newStatus TaskStatus) {
	seelog.Debugf("Updating task's known status, task: %s", task.String())
	// Set to a large 'impossible' status that can't be the min
	containerEarliestKnownStatus := ContainerZombie
	var earliestKnownStatusContainer *Container
	essentialContainerStopped := false
	for _, container := range task.Containers {
		containerKnownStatus := container.GetKnownStatus()
		if containerKnownStatus == ContainerStopped && container.Essential {
			essentialContainerStopped = true
		}
		if containerKnownStatus < containerEarliestKnownStatus {
			containerEarliestKnownStatus = containerKnownStatus
			earliestKnownStatusContainer = container
		}
	}
	if earliestKnownStatusContainer == nil {
		seelog.Criticalf(
			"Impossible state found while updating tasks's known status, earliest state recorded as %s for task [%v]",
			containerEarliestKnownStatus.String(), task)
		return TaskStatusNone
	}
	seelog.Debugf("Container with earliest known container is [%s] for task: %s",
		earliestKnownStatusContainer.String(), task.String())
	// If the essential container is stopped while other containers may be running
	// don't update the task status until the other containers are stopped.
	if earliestKnownStatusContainer.IsKnownSteadyState() && essentialContainerStopped {
		seelog.Debugf(
			"Essential container is stopped while other containers are running, not updating task status for task: %s",
			task.String())
		return TaskStatusNone
	}
	// We can't rely on earliest container known status alone for determining if the
	// task state needs to be updated as containers can have different steady states
	// defined. Instead we should get the task status for all containers' known
	// statuses and compute the min of this
	earliestKnownTaskStatus := task.getEarliestKnownTaskStatusForContainers()
	if task.GetKnownStatus() < earliestKnownTaskStatus {
		seelog.Debugf("Updating task's known status to: %s, task: %s",
			earliestKnownTaskStatus.String(), task.String())
		task.SetKnownStatus(earliestKnownTaskStatus)
		return task.GetKnownStatus()
	}
	return TaskStatusNone
}

// getEarliestKnownTaskStatusForContainers gets the lowest (earliest) task status
// based on the known statuses of all containers in the task
func (task *Task) getEarliestKnownTaskStatusForContainers() TaskStatus {
	if len(task.Containers) == 0 {
		seelog.Criticalf("No containers in the task: %s", task.String())
		return TaskStatusNone
	}
	// Set earliest container status to an impossible to reach 'high' task status
	earliest := TaskZombie
	for _, container := range task.Containers {
		containerKnownStatus := container.GetKnownStatus()
		containerTaskStatus := containerKnownStatus.TaskStatus(container.GetSteadyStateStatus())
		if containerTaskStatus < earliest {
			earliest = containerTaskStatus
		}
	}

	return earliest
}

// DockerConfig converts the given container in this task to the format of
// GoDockerClient's 'Config' struct
func (task *Task) DockerConfig(container *Container) (*docker.Config, *DockerClientConfigError) {
	return task.dockerConfig(container)
}

func (task *Task) dockerConfig(container *Container) (*docker.Config, *DockerClientConfigError) {
	dockerVolumes, err := task.dockerConfigVolumes(container)
	if err != nil {
		return nil, &DockerClientConfigError{err.Error()}
	}

	dockerEnv := make([]string, 0, len(container.Environment))
	for envKey, envVal := range container.Environment {
		dockerEnv = append(dockerEnv, envKey+"="+envVal)
	}

	// Convert MB to B
	dockerMem := int64(container.Memory * 1024 * 1024)
	if dockerMem != 0 && dockerMem < DockerContainerMinimumMemoryInBytes {
		dockerMem = DockerContainerMinimumMemoryInBytes
	}

	var entryPoint []string
	if container.EntryPoint != nil {
		entryPoint = *container.EntryPoint
	}

	config := &docker.Config{
		Image:        container.Image,
		Cmd:          container.Command,
		Entrypoint:   entryPoint,
		ExposedPorts: task.dockerExposedPorts(container),
		Volumes:      dockerVolumes,
		Env:          dockerEnv,
		Memory:       dockerMem,
		CPUShares:    task.dockerCPUShares(container.CPU),
	}

	if container.DockerConfig.Config != nil {
		err := json.Unmarshal([]byte(*container.DockerConfig.Config), &config)
		if err != nil {
			return nil, &DockerClientConfigError{"Unable decode given docker config: " + err.Error()}
		}
	}
	if config.Labels == nil {
		config.Labels = make(map[string]string)
	}

	return config, nil
}

// dockerCPUShares converts containerCPU shares if needed as per the logic stated below:
// Docker silently converts 0 to 1024 CPU shares, which is probably not what we
// want.  Instead, we convert 0 to 2 to be closer to expected behavior. The
// reason for 2 over 1 is that 1 is an invalid value (Linux's choice, not Docker's).
func (task *Task) dockerCPUShares(containerCPU uint) int64 {
	if containerCPU <= 1 {
		seelog.Debugf(
			"Converting CPU shares to allowed minimum of 2 for task arn: [%s] and cpu shares: %d",
			task.Arn, containerCPU)
		return 2
	}
	return int64(containerCPU)
}

func (task *Task) dockerExposedPorts(container *Container) map[docker.Port]struct{} {
	dockerExposedPorts := make(map[docker.Port]struct{})

	for _, portBinding := range container.Ports {
		dockerPort := docker.Port(strconv.Itoa(int(portBinding.ContainerPort)) + "/" + portBinding.Protocol.String())
		dockerExposedPorts[dockerPort] = struct{}{}
	}
	return dockerExposedPorts
}

func (task *Task) dockerConfigVolumes(container *Container) (map[string]struct{}, error) {
	volumeMap := make(map[string]struct{})
	for _, m := range container.MountPoints {
		vol, exists := task.HostVolumeByName(m.SourceVolume)
		if !exists {
			return nil, &badVolumeError{"Container " + container.Name + " in task " + task.Arn + " references invalid volume " + m.SourceVolume}
		}
		// you can handle most volume mount types in the HostConfig at run-time;
		// empty mounts are created by docker at create-time (Config) so set
		// them here.
		if container.Type == ContainerEmptyHostVolume {
			// if container.Name == emptyHostVolumeName && container.Type {
			_, ok := vol.(*EmptyHostVolume)
			if !ok {
				return nil, &badVolumeError{"Empty volume container in task " + task.Arn + " was the wrong type"}
			}

			volumeMap[m.ContainerPath] = struct{}{}
		}
	}
	return volumeMap, nil
}

// DockerHostConfig construct the configuration recognized by docker
func (task *Task) DockerHostConfig(container *Container, dockerContainerMap map[string]*DockerContainer) (*docker.HostConfig, *HostConfigError) {
	return task.dockerHostConfig(container, dockerContainerMap)
}

func (task *Task) dockerHostConfig(container *Container, dockerContainerMap map[string]*DockerContainer) (*docker.HostConfig, *HostConfigError) {
	dockerLinkArr, err := task.dockerLinks(container, dockerContainerMap)
	if err != nil {
		return nil, &HostConfigError{err.Error()}
	}

	dockerPortMap := task.dockerPortMap(container)

	volumesFrom, err := task.dockerVolumesFrom(container, dockerContainerMap)
	if err != nil {
		return nil, &HostConfigError{err.Error()}
	}

	binds, err := task.dockerHostBinds(container)
	if err != nil {
		return nil, &HostConfigError{err.Error()}
	}

	// Populate hostConfig
	hostConfig := &docker.HostConfig{
		Links:        dockerLinkArr,
		Binds:        binds,
		PortBindings: dockerPortMap,
		VolumesFrom:  volumesFrom,
	}

	if container.DockerConfig.HostConfig != nil {
		err := json.Unmarshal([]byte(*container.DockerConfig.HostConfig), hostConfig)
		if err != nil {
			return nil, &HostConfigError{"Unable to decode given host config: " + err.Error()}
		}
	}

	err = task.platformHostConfigOverride(hostConfig)
	if err != nil {
		return nil, &HostConfigError{err.Error()}
	}

	// Determine if network mode should be overridden and override it if needed
	ok, networkMode := task.shouldOverrideNetworkMode(container, dockerContainerMap)
	if !ok {
		return hostConfig, nil
	}
	hostConfig.NetworkMode = networkMode
	// Override 'awsvpc' parameters if needed
	if container.Type == ContainerCNIPause {
		// Override the DNS settings for the pause container if ENI has custom
		// DNS settings
		return task.overrideDNS(hostConfig), nil
	}

	return hostConfig, nil
}

// shouldOverrideNetworkMode returns true if the network mode of the container needs
// to be overridden. It also returns the override string in this case. It returns
// false otherwise
func (task *Task) shouldOverrideNetworkMode(container *Container, dockerContainerMap map[string]*DockerContainer) (bool, string) {
	// TODO. We can do an early return here by determining which kind of task it is
	// Example: Does this task have ENIs in its payload, what is its networking mode etc
	if container.IsInternal() {
		// If it's an internal container, set the network mode to none.
		// Currently, internal containers are either for creating empty host
		// volumes or for creating the 'pause' container. Both of these
		// only need the network mode to be set to "none"
		return true, networkModeNone
	}

	// For other types of containers, determine if the container map contains
	// a pause container. Since a pause container is only added to the task
	// when using non docker daemon supported network modes, its existence
	// indicates the need to configure the network mode outside of supported
	// network drivers
	if task.GetTaskENI() == nil {
		return false, ""
	}

	pauseContName := ""
	for _, cont := range task.Containers {
		if cont.Type == ContainerCNIPause {
			pauseContName = cont.Name
			break
		}
	}
	if pauseContName == "" {
		seelog.Critical("Pause container required, but not found in the task: %s", task.String())
		return false, ""
	}
	pauseContainer, ok := dockerContainerMap[pauseContName]
	if !ok || pauseContainer == nil {
		// This should never be the case and implies a code-bug.
		seelog.Criticalf("Pause container required, but not found in container map for container: [%s] in task: %s",
			container.String(), task.String())
		return false, ""
	}
	return true, networkModeContainerPrefix + pauseContainer.DockerID
}

// overrideDNS overrides a container's host config if the following conditions are
// true:
// 1. Task has an ENI associated with it
// 2. ENI has custom DNS IPs and search list associated with it
// This should only be done for the pause container as other containers inherit
// /etc/resolv.conf of this container (they share the network namespace)
func (task *Task) overrideDNS(hostConfig *docker.HostConfig) *docker.HostConfig {
	eni := task.GetTaskENI()
	if eni == nil {
		return hostConfig
	}

	hostConfig.DNS = eni.DomainNameServers
	hostConfig.DNSSearch = eni.DomainNameSearchList

	return hostConfig
}

func (task *Task) dockerLinks(container *Container, dockerContainerMap map[string]*DockerContainer) ([]string, error) {
	dockerLinkArr := make([]string, len(container.Links))
	for i, link := range container.Links {
		linkParts := strings.Split(link, ":")
		if len(linkParts) > 2 {
			return []string{}, errors.New("Invalid link format")
		}
		linkName := linkParts[0]
		var linkAlias string

		if len(linkParts) == 2 {
			linkAlias = linkParts[1]
		} else {
			seelog.Warnf("Link name [%s] found with no linkalias for container: [%s] in task: [%s]",
				linkName, container.String(), task.String())
			linkAlias = linkName
		}

		targetContainer, ok := dockerContainerMap[linkName]
		if !ok {
			return []string{}, errors.New("Link target not available: " + linkName)
		}
		dockerLinkArr[i] = targetContainer.DockerName + ":" + linkAlias
	}
	return dockerLinkArr, nil
}

func (task *Task) dockerPortMap(container *Container) map[docker.Port][]docker.PortBinding {
	dockerPortMap := make(map[docker.Port][]docker.PortBinding)

	for _, portBinding := range container.Ports {
		dockerPort := docker.Port(strconv.Itoa(int(portBinding.ContainerPort)) + "/" + portBinding.Protocol.String())
		currentMappings, existing := dockerPortMap[dockerPort]
		if existing {
			dockerPortMap[dockerPort] = append(currentMappings, docker.PortBinding{HostPort: strconv.Itoa(int(portBinding.HostPort))})
		} else {
			dockerPortMap[dockerPort] = []docker.PortBinding{{HostPort: strconv.Itoa(int(portBinding.HostPort))}}
		}
	}
	return dockerPortMap
}

func (task *Task) dockerVolumesFrom(container *Container, dockerContainerMap map[string]*DockerContainer) ([]string, error) {
	volumesFrom := make([]string, len(container.VolumesFrom))
	for i, volume := range container.VolumesFrom {
		targetContainer, ok := dockerContainerMap[volume.SourceContainer]
		if !ok {
			return []string{}, errors.New("Volume target not available: " + volume.SourceContainer)
		}
		if volume.ReadOnly {
			volumesFrom[i] = targetContainer.DockerName + ":ro"
		} else {
			volumesFrom[i] = targetContainer.DockerName
		}
	}
	return volumesFrom, nil
}

func (task *Task) dockerHostBinds(container *Container) ([]string, error) {
	if container.Name == emptyHostVolumeName {
		// emptyHostVolumes are handled as a special case in config, not
		// hostConfig
		return []string{}, nil
	}

	binds := make([]string, len(container.MountPoints))
	for i, mountPoint := range container.MountPoints {
		hv, ok := task.HostVolumeByName(mountPoint.SourceVolume)
		if !ok {
			return []string{}, errors.New("Invalid volume referenced: " + mountPoint.SourceVolume)
		}

		if hv.SourcePath() == "" || mountPoint.ContainerPath == "" {
			seelog.Errorf(
				"Unable to resolve volume mounts for container [%s]; invalid path: [%s]; [%s] -> [%s] in task: [%s]",
				container.Name, mountPoint.SourceVolume, hv.SourcePath(), mountPoint.ContainerPath, task.String())
			return []string{}, errors.New("Unable to resolve volume mounts; invalid path: " + container.Name + " " + mountPoint.SourceVolume + "; " + hv.SourcePath() + " -> " + mountPoint.ContainerPath)
		}

		bind := hv.SourcePath() + ":" + mountPoint.ContainerPath
		if mountPoint.ReadOnly {
			bind += ":ro"
		}
		binds[i] = bind
	}

	return binds, nil
}

// TaskFromACS translates ecsacs.Task to api.Task by first marshaling the recieved
// ecsacs.Task to json and unmrashaling it as api.Task
func TaskFromACS(acsTask *ecsacs.Task, envelope *ecsacs.PayloadMessage) (*Task, error) {
	data, err := jsonutil.BuildJSON(acsTask)
	if err != nil {
		return nil, err
	}
	task := &Task{}
	err = json.Unmarshal(data, task)
	if err != nil {
		return nil, err
	}
	if task.GetDesiredStatus() == TaskRunning && envelope.SeqNum != nil {
		task.StartSequenceNumber = *envelope.SeqNum
	} else if task.GetDesiredStatus() == TaskStopped && envelope.SeqNum != nil {
		task.StopSequenceNumber = *envelope.SeqNum
	}

	// Overrides the container command if it's set
	for _, container := range task.Containers {
		if (container.Overrides != ContainerOverrides{}) && container.Overrides.Command != nil {
			container.Command = *container.Overrides.Command
		}
	}

	return task, nil
}

// UpdateStatus updates a task's known and desired statuses to be compatible
// with all of its containers
// It will return a bool indicating if there was a change
func (task *Task) UpdateStatus() bool {
	change := task.updateTaskKnownStatus()
	// DesiredStatus can change based on a new known status
	task.UpdateDesiredStatus()
	return change != TaskStatusNone
}

// UpdateDesiredStatus sets the known status of the task
func (task *Task) UpdateDesiredStatus() {
	task.updateTaskDesiredStatus()
	task.updateContainerDesiredStatus()
}

// updateTaskDesiredStatus determines what status the task should properly be at based on the containers' statuses
// Invariant: task desired status must be stopped if any essential container is stopped
func (task *Task) updateTaskDesiredStatus() {
	seelog.Debugf("Updating task: [%s]", task.String())

	// A task's desired status is stopped if any essential container is stopped
	// Otherwise, the task's desired status is unchanged (typically running, but no need to change)
	for _, cont := range task.Containers {
		if cont.Essential && (cont.KnownTerminal() || cont.DesiredTerminal()) {
			seelog.Debugf("Updating task desired status to stopped because of container: [%s]; task: [%s]",
				cont.Name, task.String())
			task.SetDesiredStatus(TaskStopped)
		}
	}
}

// updateContainerDesiredStatus sets all container's desired status's to the
// task's desired status
// Invariant: container desired status is <= task desired status converted to container status
// Note: task desired status and container desired status is typically only RUNNING or STOPPED
func (task *Task) updateContainerDesiredStatus() {
	for _, c := range task.Containers {
		taskDesiredStatus := task.GetDesiredStatus()
		taskDesiredStatusToContainerStatus := taskDesiredStatus.ContainerStatus(c.GetSteadyStateStatus())
		if c.GetDesiredStatus() < taskDesiredStatusToContainerStatus {
			c.SetDesiredStatus(taskDesiredStatusToContainerStatus)
		}
	}
}

// SetKnownStatus sets the known status of the task
func (task *Task) SetKnownStatus(status TaskStatus) {
	task.setKnownStatus(status)
	task.updateKnownStatusTime()
}

func (task *Task) setKnownStatus(status TaskStatus) {
	task.lock.Lock()
	defer task.lock.Unlock()

	task.KnownStatusUnsafe = status
}

func (task *Task) updateKnownStatusTime() {
	task.lock.Lock()
	defer task.lock.Unlock()

	task.KnownStatusTimeUnsafe = ttime.Now()
}

// GetKnownStatus gets the KnownStatus of the task
func (task *Task) GetKnownStatus() TaskStatus {
	task.lock.RLock()
	defer task.lock.RUnlock()

	return task.KnownStatusUnsafe
}

// GetKnownStatusTime gets the KnownStatusTime of the task
func (task *Task) GetKnownStatusTime() time.Time {
	task.lock.RLock()
	defer task.lock.RUnlock()

	return task.KnownStatusTimeUnsafe
}

// SetCredentialsID sets the credentials ID for the task
func (task *Task) SetCredentialsID(id string) {
	task.lock.Lock()
	defer task.lock.Unlock()

	task.credentialsID = id
}

// GetCredentialsID gets the credentials ID for the task
func (task *Task) GetCredentialsID() string {
	task.lock.RLock()
	defer task.lock.RUnlock()

	return task.credentialsID
}

// SetExecutionRoleCredentialsID sets the ID for the task execution role credentials
func (task *Task) SetExecutionRoleCredentialsID(id string) {
	task.lock.Lock()
	defer task.lock.Unlock()

	task.ExecutionCredentialsID = id
}

// GetExecutionCredentialsID gets the credentials ID for the task
func (task *Task) GetExecutionCredentialsID() string {
	task.lock.RLock()
	defer task.lock.RUnlock()

	return task.ExecutionCredentialsID
}

// GetDesiredStatus gets the desired status of the task
func (task *Task) GetDesiredStatus() TaskStatus {
	task.lock.RLock()
	defer task.lock.RUnlock()

	return task.DesiredStatusUnsafe
}

// SetDesiredStatus sets the desired status of the task
func (task *Task) SetDesiredStatus(status TaskStatus) {
	task.lock.Lock()
	defer task.lock.Unlock()

	task.DesiredStatusUnsafe = status
}

// GetSentStatus safely returns the SentStatus of the task
func (task *Task) GetSentStatus() TaskStatus {
	task.lock.RLock()
	defer task.lock.RUnlock()

	return task.SentStatusUnsafe
}

// SetSentStatus safely sets the SentStatus of the task
func (task *Task) SetSentStatus(status TaskStatus) {
	task.lock.Lock()
	defer task.lock.Unlock()

	task.SentStatusUnsafe = status
}

// SetTaskENI sets the eni information of the task
func (task *Task) SetTaskENI(eni *ENI) {
	task.lock.Lock()
	defer task.lock.Unlock()

	task.ENI = eni
}

// GetTaskENI returns the eni of task, for now task can only have one enis
func (task *Task) GetTaskENI() *ENI {
	task.lock.RLock()
	defer task.lock.RUnlock()

	return task.ENI
}

// GetStopSequenceNumber returns the stop sequence number of a task
func (task *Task) GetStopSequenceNumber() int64 {
	task.lock.RLock()
	defer task.lock.RUnlock()

	return task.StopSequenceNumber
}

// SetStopSequenceNumber sets the stop seqence number of a task
func (task *Task) SetStopSequenceNumber(seqnum int64) {
	task.lock.Lock()
	defer task.lock.Unlock()

	task.StopSequenceNumber = seqnum
}

// SetPullStartedAt sets the task pullstartedat timestamp and returns whether
// this field was updated or not
func (task *Task) SetPullStartedAt(timestamp time.Time) bool {
	task.lock.Lock()
	defer task.lock.Unlock()

	// Only set this field if it is not set
	if task.PullStartedAt.IsZero() {
		task.PullStartedAt = timestamp
		return true
	}
	return false
}

// GetPullStartedAt returns the PullStartedAt timestamp
func (task *Task) GetPullStartedAt() time.Time {
	task.lock.RLock()
	defer task.lock.RUnlock()

	return task.PullStartedAt
}

// SetPullStoppedAt sets the task pullstoppedat timestamp
func (task *Task) SetPullStoppedAt(timestamp time.Time) {
	task.lock.Lock()
	defer task.lock.Unlock()

	task.PullStoppedAt = timestamp
}

// GetPullStoppedAt returns the PullStoppedAt timestamp
func (task *Task) GetPullStoppedAt() time.Time {
	task.lock.RLock()
	defer task.lock.RUnlock()

	return task.PullStoppedAt
}

// SetExecutionStoppedAt sets the ExecutionStoppedAt timestamp of the task
func (task *Task) SetExecutionStoppedAt(timestamp time.Time) bool {
	task.lock.Lock()
	defer task.lock.Unlock()

	if task.ExecutionStoppedAt.IsZero() {
		task.ExecutionStoppedAt = timestamp
		return true
	}
	return false
}

// GetExecutionStoppedAt returns the task executionStoppedAt timestamp
func (task *Task) GetExecutionStoppedAt() time.Time {
	task.lock.RLock()
	defer task.lock.RUnlock()

	return task.ExecutionStoppedAt
}

// String returns a human readable string representation of this object
func (task *Task) String() string {
	task.lock.Lock()
	defer task.lock.Unlock()

	res := fmt.Sprintf("%s:%s %s, TaskStatus: (%s->%s)",
		task.Family, task.Version, task.Arn,
		task.KnownStatusUnsafe.String(), task.DesiredStatusUnsafe.String())
	res += " Containers: ["
	for _, c := range task.Containers {
		res += fmt.Sprintf("%s (%s->%s),", c.Name, c.GetKnownStatus().String(), c.GetDesiredStatus().String())
	}

	if task.ENI != nil {
		res += fmt.Sprintf(" ENI: [%s]", task.ENI.String())
	}
	return res + "]"
}

// GetID is used to retrieve the taskID from taskARN
// Reference: http://docs.aws.amazon.com/general/latest/gr/aws-arns-and-namespaces.html#arn-syntax-ecs
func (task *Task) GetID() (string, error) {
	// Parse taskARN
	parsedARN, err := arn.Parse(task.Arn)
	if err != nil {
		return "", errors.Wrapf(err, "task get-id: malformed taskARN: %s", task.Arn)
	}

	// Get task resource section
	resource := parsedARN.Resource

	if !strings.Contains(resource, arnResourceDelimiter) {
		return "", errors.New(fmt.Sprintf("task get-id: malformed task resource: %s", resource))
	}

	resourceSplit := strings.SplitN(resource, arnResourceDelimiter, arnResourceSections)
	if len(resourceSplit) != arnResourceSections {
		return "", errors.New(fmt.Sprintf("task get-id: invalid task resource split: %s, expected=%d, actual=%d", resource, arnResourceSections, len(resourceSplit)))
	}

	return resourceSplit[1], nil
}<|MERGE_RESOLUTION|>--- conflicted
+++ resolved
@@ -132,19 +132,14 @@
 	credentialsID string
 
 	// ENI is the elastic network interface specified by this task
-<<<<<<< HEAD
 	ENI *ENI
 
 	// lock is for protecting all fields in the task struct
 	lock sync.RWMutex
-=======
-	ENI     *ENI
-	eniLock sync.RWMutex
 
 	// MemoryCPULimitsEnabled to determine if task supports CPU, memory limits
 	MemoryCPULimitsEnabled     bool `json:"MemoryCPULimitsEnabled,omitempty"`
 	memoryCPULimitsEnabledLock sync.RWMutex
->>>>>>> 6f3dd75c
 }
 
 // PostUnmarshalTask is run after a task has been unmarshalled, but before it has been
