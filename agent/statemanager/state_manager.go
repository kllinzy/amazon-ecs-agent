--- conflicted
+++ resolved
@@ -64,12 +64,9 @@
 	//   b)Remove `AppliedStatus` field form 'apicontainer.Container'
 	// 12) Deprecate 'TransitionDependencySet' and add new 'TransitionDependenciesMap' in 'apicontainer.Container'
 	// 13) Add 'resources' field to 'api.task.task'
-<<<<<<< HEAD
 	// 14) Add 'PlatformFields' field to 'api.task.task'
-=======
-	// 14) Add 'V3EndpointID' field to 'Container' struct
->>>>>>> 6d70cca4
-	ECSDataVersion = 14
+	// 15) Add 'V3EndpointID' field to 'Container' struct
+	ECSDataVersion = 15
 
 	// ecsDataFile specifies the filename in the ECS_DATADIR
 	ecsDataFile = "ecs_agent_data.json"
