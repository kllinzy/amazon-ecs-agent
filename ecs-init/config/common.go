// Copyright 2015 Amazon.com, Inc. or its affiliates. All Rights Reserved.
//
// Licensed under the Apache License, Version 2.0 (the "License"). You may
// not use this file except in compliance with the License. A copy of the
// License is located at
//
// http://aws.amazon.com/apache2.0/
//
// or in the "license" file accompanying this file. This file is distributed
// on an "AS IS" BASIS, WITHOUT WARRANTIES OR CONDITIONS OF ANY KIND, either
// express or implied. See the License for the specific language governing
// permissions and limitations under the License.

package config

import (
	"os"
	"strings"
)

const (
	// AgentImageName is the name of the Docker image containing the Agent
	AgentImageName = "amazon/amazon-ecs-agent:latest"

	// AgentContainerName is the name of the Agent container started by this program
	AgentContainerName = "ecs-agent"

	// AgentLogFile is the name of the log file used by the Agent
	AgentLogFile = "ecs-agent.log"

	UnixSocketPrefix = "unix://"

<<<<<<< HEAD
	// Used to mount /proc for agent container
	ProcFS = "/proc"
=======
	// AgentFilename is the filename, including version number, of the agent to be downloaded.
	AgentFilename = "ecs-agent-v1.14.4.tar"

	// DefaultRegionName is the name of the region to fall back to if no entry for the region name is found in the
	// S3BucketMap.
	DefaultRegionName = "default"
>>>>>>> 4d97c4d3
)

// regionToS3BucketURL provides a mapping of region names to specific URI's for the region.
var regionToS3BucketURL = map[string]string{
	"cn-north-1":      "https://s3.cn-north-1.amazonaws.com.cn/amazon-ecs-agent/",
	DefaultRegionName: "https://s3.amazonaws.com/amazon-ecs-agent/",
}

// AgentConfigDirectory returns the location on disk for configuration
func AgentConfigDirectory() string {
	return directoryPrefix + "/etc/ecs"
}

// AgentConfigFile returns the location of a file of environment variables passed to the Agent
func AgentConfigFile() string {
	return AgentConfigDirectory() + "/ecs.config"
}

// AgentJSONConfigFile returns the location of a file containing configuration expressed in JSON
func AgentJSONConfigFile() string {
	return AgentConfigDirectory() + "/ecs.config.json"
}

// LogDirectory returns the location on disk where logs should be placed
func LogDirectory() string {
	return directoryPrefix + "/var/log/ecs"
}

func initLogFile() string {
	return LogDirectory() + "/ecs-init.log"
}

// AgentDataDirectory returns the location on disk where state should be saved
func AgentDataDirectory() string {
	return directoryPrefix + "/var/lib/ecs/data"
}

// CacheDirectory returns the location on disk where Agent images should be cached
func CacheDirectory() string {
	return directoryPrefix + "/var/cache/ecs"
}

// CacheState returns the location on disk where cache state is stored
func CacheState() string {
	return CacheDirectory() + "/state"
}

// AgentTarball returns the location on disk of the cached Agent image
func AgentTarball() string {
	return CacheDirectory() + "/ecs-agent.tar"
}

// AgentRemoteTarball is the remote location of the Agent image, used for populating the cache. This is retrieved
// by region and the agent filename is appended.
func AgentRemoteTarball(region string) string {
	baseURI := getBaseLocationForRegion(region)
	return baseURI + AgentFilename
}

// AgentRemoteTarballMD5 is the remote location of a md5sum used to verify the integrity of the AgentRemoteTarball
func AgentRemoteTarballMD5(region string) string {
	return AgentRemoteTarball(region) + ".md5"
}

// DesiredImageLocatorFile returns the location on disk of a well-known file describing an Agent image to load
func DesiredImageLocatorFile() string {
	return CacheDirectory() + "/desired-image"
}

// DockerUnixSocket returns the docker socket endpoint and whether it's read from DOCKER_HOST
func DockerUnixSocket() (string, bool) {
	if dockerHost := os.Getenv("DOCKER_HOST"); strings.HasPrefix(dockerHost, UnixSocketPrefix) {
		return strings.TrimPrefix(dockerHost, UnixSocketPrefix), true
	}
	// return /var/run instead of /var/run/docker.sock, in case the /var/run/docker.sock is deleted and recreated outside the container,
	// eg: Docker daemon restart
	return "/var/run", false
}

// getBaseLocationForRegion fetches the bucket URI from list of S3 Buckets by region name or default if key is not found
func getBaseLocationForRegion(regionName string) string {
	s3BucketURL, ok := regionToS3BucketURL[regionName]
	if !ok {
		return regionToS3BucketURL[DefaultRegionName]
	}

	return s3BucketURL
}<|MERGE_RESOLUTION|>--- conflicted
+++ resolved
@@ -30,17 +30,15 @@
 
 	UnixSocketPrefix = "unix://"
 
-<<<<<<< HEAD
 	// Used to mount /proc for agent container
 	ProcFS = "/proc"
-=======
+
 	// AgentFilename is the filename, including version number, of the agent to be downloaded.
 	AgentFilename = "ecs-agent-v1.14.4.tar"
 
 	// DefaultRegionName is the name of the region to fall back to if no entry for the region name is found in the
 	// S3BucketMap.
 	DefaultRegionName = "default"
->>>>>>> 4d97c4d3
 )
 
 // regionToS3BucketURL provides a mapping of region names to specific URI's for the region.
